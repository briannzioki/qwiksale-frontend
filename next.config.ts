--- conflicted
+++ resolved
@@ -1,37 +1,29 @@
 // next.config.ts
 import type { NextConfig } from "next";
-import path from "node:path";
 import bundleAnalyzer from "@next/bundle-analyzer";
 
-const withAnalyzer = bundleAnalyzer({ enabled: process.env["ANALYZE"] === "true" });
+const withAnalyzer = bundleAnalyzer({ enabled: process.env.ANALYZE === "true" });
 
-<<<<<<< HEAD
-const isVercel = !!process.env["VERCEL"];
-const isProd = process.env["NODE_ENV"] === "production";
-const isPreview = process.env["VERCEL_ENV"] === "preview";
-=======
 const isVercel = !!process.env.VERCEL;
 const isProd = process.env.NODE_ENV === "production";
 const isPreview = process.env.VERCEL_ENV === "preview";
->>>>>>> 9b8fc135
 
-const APEX_DOMAIN = process.env["NEXT_PUBLIC_APEX_DOMAIN"] || "qwiksale.sale";
-const cloudName = process.env["NEXT_PUBLIC_CLOUDINARY_CLOUD_NAME"] || "";
-const EXTRA_IMAGE_HOSTS = (process.env["NEXT_PUBLIC_IMAGE_HOSTS"] || "")
+const APEX_DOMAIN = process.env.NEXT_PUBLIC_APEX_DOMAIN || "qwiksale.sale";
+const cloudName = process.env.NEXT_PUBLIC_CLOUDINARY_CLOUD_NAME || "";
+const EXTRA_IMAGE_HOSTS = (process.env.NEXT_PUBLIC_IMAGE_HOSTS || "")
   .split(/[,\s]+/)
   .map((s) => s.trim())
   .filter(Boolean);
 
+// local helper to keep types simple
 type HeaderRule = { source: string; headers: { key: string; value: string }[] };
 
 const securityHeaders = (): { key: string; value: string }[] => {
   const base = [
+    // CSP is handled in middleware.ts via nonce + strict-dynamic
     { key: "Referrer-Policy", value: "strict-origin-when-cross-origin" },
     { key: "X-Content-Type-Options", value: "nosniff" },
-<<<<<<< HEAD
-=======
     // Align with middleware (SAMEORIGIN) to avoid header mismatches
->>>>>>> 9b8fc135
     { key: "X-Frame-Options", value: "SAMEORIGIN" },
     { key: "X-DNS-Prefetch-Control", value: "on" },
     { key: "Cross-Origin-Opener-Policy", value: "same-origin-allow-popups" },
@@ -46,7 +38,7 @@
 
 function toRemotePattern(
   input: string,
-  opts?: { pathname?: string; protocols?: Array<"http" | "https"> },
+  opts?: { pathname?: string; protocols?: Array<"http" | "https"> }
 ) {
   const pathname = opts?.pathname ?? "/**";
   const protocols = opts?.protocols ?? ["https"];
@@ -69,15 +61,21 @@
 
 function buildRemotePatterns() {
   const base: Array<{ protocol: "http" | "https"; hostname: string; pathname: string }> = [
+    // Cloudinary (scope to cloudName if provided)
     { protocol: "https", hostname: "res.cloudinary.com", pathname: cloudName ? `/${cloudName}/**` : "/**" },
+
+    // Common avatar/stock sources
     { protocol: "https", hostname: "lh3.googleusercontent.com", pathname: "/**" },
     { protocol: "https", hostname: "images.unsplash.com", pathname: "/**" },
-    { protocol: "https", hostname: "plus.unsplash.com", pathname: "/**" },
     { protocol: "https", hostname: "images.pexels.com", pathname: "/**" },
     { protocol: "https", hostname: "picsum.photos", pathname: "/**" },
     { protocol: "https", hostname: "avatars.githubusercontent.com", pathname: "/**" },
+
+    // First-party
     { protocol: "https", hostname: APEX_DOMAIN, pathname: "/**" },
     { protocol: "https", hostname: `www.${APEX_DOMAIN}`, pathname: "/**" },
+
+    // CDNs/object stores we may use
     { protocol: "https", hostname: "imagedelivery.net", pathname: "/**" },
     { protocol: "https", hostname: "s3.amazonaws.com", pathname: "/**" },
     { protocol: "https", hostname: "storage.googleapis.com", pathname: "/**" },
@@ -90,7 +88,7 @@
   ];
 
   const extra = EXTRA_IMAGE_HOSTS.flatMap((h) =>
-    toRemotePattern(h, { protocols: isProd ? ["https"] : ["http", "https"] }),
+    toRemotePattern(h, { protocols: isProd ? ["https"] : ["http", "https"] })
   );
 
   const seen = new Set<string>();
@@ -102,25 +100,16 @@
   });
 }
 
-function regExpToGlob(re: RegExp): string | null {
-  const s = String(re);
-  if (/node_modules/.test(s)) return "**/node_modules/**";
-  if (/\.git/.test(s)) return "**/.git/**";
-  if (/\.next/.test(s)) return "**/.next/**";
-  const src = (re as any).source as string | undefined;
-  if (src && /^[\w.\-_/]+$/.test(src)) return `**/${src}/**`;
-  return null;
-}
-
 const baseConfig: NextConfig = {
   reactStrictMode: true,
   poweredByHeader: false,
   compress: true,
-  trailingSlash: false,
+
+  // Do NOT emit browser source maps anymore (we're not uploading them)
   productionBrowserSourceMaps: false,
 
   images: {
-    unoptimized: !isProd || process.env["NEXT_IMAGE_UNOPTIMIZED"] === "1",
+    unoptimized: !isProd || process.env.NEXT_IMAGE_UNOPTIMIZED === "1",
     remotePatterns: buildRemotePatterns(),
     formats: ["image/avif", "image/webp"],
     dangerouslyAllowSVG: true,
@@ -131,63 +120,6 @@
 
   eslint: { ignoreDuringBuilds: true },
   typescript: { ignoreBuildErrors: isPreview },
-
-  webpack(config, { dev, isServer, nextRuntime }) {
-    config.resolve = config.resolve || {};
-    config.resolve.alias = { ...(config.resolve.alias || {}) };
-
-    // Optional hard guard: set BLOCK_NEXT_DOCUMENT_IMPORT=1 to kill any 'next/document' import at build time.
-    if (process.env["BLOCK_NEXT_DOCUMENT_IMPORT"] === "1") {
-      (config.resolve.alias as any)["next/document"] = false;
-    }
-
-    const isEdge = nextRuntime === "edge";
-    const isClient = !isServer;
-
-    if (isEdge || isClient) {
-      const alias: any = config.resolve.alias;
-      alias["@sentry/node"] = path.resolve(__dirname, "src/shims/sentry-node");
-      alias["import-in-the-middle"] = false;
-      alias["require-in-the-middle"] = false;
-      alias["diagnostics_channel"] = false;
-      alias["module-details-from-path"] = false;
-      alias["worker_threads"] = false;
-      alias["node:child_process"] = false;
-      alias["perf_hooks"] = false;
-      alias["path"] = false;
-
-      config.resolve.fallback = {
-        ...(config.resolve.fallback || {}),
-        diagnostics_channel: false,
-        "module-details-from-path": false,
-        worker_threads: false,
-        "node:child_process": false,
-        perf_hooks: false,
-        path: false,
-      };
-    }
-
-    if (dev) {
-      (config.resolve.alias as any)["import-in-the-middle"] = false;
-      (config.resolve.alias as any)["require-in-the-middle"] = false;
-
-      const extraIgnores = ["**/tests/**", "**/test-results/**", "**/playwright-report/**"];
-      const prevIgnored =
-        (config.watchOptions && (config.watchOptions as any).ignored) as
-          | undefined
-          | string
-          | RegExp
-          | Array<string | RegExp>;
-      const prevList = Array.isArray(prevIgnored) ? prevIgnored : prevIgnored ? [prevIgnored] : [];
-      const stringsOnly = prevList
-        .map((v) => (typeof v === "string" ? v : v instanceof RegExp ? regExpToGlob(v) : null))
-        .filter((s): s is string => typeof s === "string" && s.trim().length > 0);
-      const ignored = Array.from(new Set([...stringsOnly, ...extraIgnores]));
-      (config as any).watchOptions = { ...(config.watchOptions || {}), ignored };
-    }
-
-    return config;
-  },
 
   async headers() {
     const rules: HeaderRule[] = [
@@ -211,26 +143,6 @@
   },
 
   async redirects() {
-<<<<<<< HEAD
-    if (!(isProd && isVercel) || !APEX_DOMAIN) return [];
-    return [
-      {
-        source: "/:path*",
-        destination: `https://${APEX_DOMAIN}/:path*`,
-        permanent: true,
-        has: [{ type: "host", value: `www.${APEX_DOMAIN}` }],
-      },
-      {
-        source: "/:path*",
-        destination: `https://${APEX_DOMAIN}/:path*`,
-        permanent: true,
-        has: [
-          { type: "host", value: APEX_DOMAIN },
-          { type: "header", key: "x-forwarded-proto", value: "http" },
-        ],
-      },
-    ];
-=======
     // 🔒 Only do domain/HTTPS canonicalization on real prod @ Vercel.
     if (!(isProd && isVercel) || !APEX_DOMAIN) return [];
 
@@ -264,10 +176,10 @@
     });
 
     return rules;
->>>>>>> 9b8fc135
   },
 
   async rewrites() {
+    // No need for a legacy tunnel rewrite; we’re using /api/monitoring
     return [];
   },
 
@@ -276,4 +188,6 @@
   },
 };
 
-export default withAnalyzer(baseConfig);+// IMPORTANT: No Sentry wrapper here.
+const finalConfig = withAnalyzer(baseConfig);
+export default finalConfig;