--- conflicted
+++ resolved
@@ -3,10 +3,6 @@
 import * as dotenv from "dotenv";
 import path from "node:path";
 
-<<<<<<< HEAD
-dotenv.config({ path: path.resolve(process.cwd(), ".env.e2e.local") });
-=======
->>>>>>> 9b8fc135
 dotenv.config({ path: path.resolve(process.cwd(), ".env.local") });
 dotenv.config();
 
@@ -25,15 +21,7 @@
 
 function env(name: string, fallback?: string) {
   if (name === "E2E_SUPERADMIN_EMAIL") {
-<<<<<<< HEAD
-    return (
-      process.env["E2E_SUPERADMIN_EMAIL"] ||
-      (process.env as any)["2E_SUPERADMIN_EMAIL"] ||
-      fallback
-    );
-=======
     return process.env["E2E_SUPERADMIN_EMAIL"] || (process.env as any)["2E_SUPERADMIN_EMAIL"] || fallback;
->>>>>>> 9b8fc135
   }
   return (process.env as Record<string, string | undefined>)[name] ?? fallback;
 }
@@ -49,43 +37,6 @@
   }
 }
 
-<<<<<<< HEAD
-/* ------------------------------- CSRF retry -------------------------------- */
-async function getCsrfWithRetry(ctx: BrowserContext, attempts = 3, delayMs = 400): Promise<string | null> {
-  for (let i = 0; i < attempts; i++) {
-    const res = await ctx.request.get("/api/auth/csrf", { failOnStatusCode: false });
-    if (res.status() === 200) {
-      try {
-        const body = await res.json();
-        const token = (body as any)?.csrfToken;
-        if (token) return token as string;
-      } catch {
-        /* fall through */
-      }
-    } else {
-      console.warn(`[global-setup] csrf GET failed (${res.status()}) [attempt ${i + 1}/${attempts}]`);
-    }
-    await new Promise((r) => setTimeout(r, delayMs));
-  }
-  return null;
-}
-
-async function validateStoredState(baseURL: string, statePath: string): Promise<boolean> {
-  try {
-    await fs.promises.access(statePath, fs.constants.R_OK);
-  } catch {
-    return false;
-  }
-
-  const browser = await chromium.launch({ headless: true });
-  const context = await browser.newContext({ baseURL, storageState: statePath });
-
-  try {
-    const ok = await hasSession(context);
-    if (ok) {
-      console.log(`[global-setup] validated existing auth state: ${path.basename(statePath)}`);
-      return true;
-=======
 /**
  * Credentials login via NextAuth without UI.
  * IMPORTANT: callbackUrl points to /api/auth/session to avoid any / → / loops.
@@ -111,76 +62,8 @@
     if (!csrfToken) {
       console.warn("[global-setup] no csrfToken in response");
       return false;
->>>>>>> 9b8fc135
-    }
-    return false;
-  } catch {
-    return false;
-  } finally {
-    await context.close();
-    await browser.close();
-  }
-}
-
-<<<<<<< HEAD
-/**
- * Credentials login via NextAuth without UI.
- * IMPORTANT: callbackUrl points to /api/auth/session to avoid / → /admin loops.
- */
-async function loginAndSave(
-  baseURL: string,
-  email: string,
-  password: string,
-  outFile: string
-): Promise<boolean> {
-  if (!email || !password) return false;
-
-  const browser = await chromium.launch({ headless: true });
-  const context = await browser.newContext({ baseURL });
-
-  try {
-    // Warm up server
-    await context.request.get("/api/health").catch(() => {});
-
-    // CSRF with small retry/backoff
-    const csrfToken = await getCsrfWithRetry(context, 3, 400);
-    if (!csrfToken) {
-      console.warn(`[global-setup] csrf GET failed (no token) for ${email}`);
-      return false;
     }
 
-    // Credentials sign-in -> redirect to /api/auth/session (NOT /)
-    const form = new URLSearchParams();
-    form.set("csrfToken", csrfToken);
-    form.set("email", email);
-    form.set("password", password);
-    form.set("callbackUrl", "/api/auth/session");
-
-    const signRes = await context.request.post("/api/auth/callback/credentials", {
-      headers: { "content-type": "application/x-www-form-urlencoded" },
-      data: form.toString(),
-      failOnStatusCode: false,
-    });
-
-    if (signRes.status() >= 400) {
-      let detail = "";
-      try {
-        detail = JSON.stringify(await signRes.json());
-      } catch {}
-      console.warn(
-        `[global-setup] sign-in POST failed for ${email}: ${signRes.status()} ${detail || "(no body)"}`
-      );
-      return false;
-    }
-
-    // Verify session
-    const ok = await hasSession(context);
-    if (!ok) {
-      console.warn("[global-setup] session not detected via /api/auth/session");
-      return false;
-    }
-
-=======
     // 2) Credentials sign-in -> redirect to /api/auth/session (NOT /)
     const form = new URLSearchParams();
     form.set("csrfToken", csrfToken);
@@ -210,7 +93,6 @@
       return false;
     }
 
->>>>>>> 9b8fc135
     await ensureDir(AUTH_DIR);
     await context.storageState({ path: outFile });
     console.log(`[global-setup] wrote storage: ${outFile} for ${email}`);
@@ -224,12 +106,22 @@
   }
 }
 
+async function copyIfExists(src: string, dst: string): Promise<boolean> {
+  try {
+    await fs.promises.copyFile(src, dst);
+    console.log(`[global-setup] wrote default storage: ${dst} (copied from ${path.basename(src)})`);
+    return true;
+  } catch {
+    return false;
+  }
+}
+
 async function writeEmptyDefault(): Promise<void> {
   await ensureDir(AUTH_DIR);
-  const emptyState = { cookies: [], origins: [] as any[] };
+  const emptyState = { cookies: [], origins: [] };
   await fs.promises.writeFile(DEFAULT_FILE, JSON.stringify(emptyState, null, 2), "utf8");
   console.warn(
-    `[global-setup] wrote EMPTY default storage at ${DEFAULT_FILE} (logged-out mode)`
+    `[global-setup] no auth states created — wrote EMPTY default storage at ${DEFAULT_FILE} (logged-out mode)`
   );
 }
 
@@ -249,29 +141,6 @@
   console.log("[global-setup] baseURL:", baseURL);
   console.log("[global-setup] admin present:", !!ADMIN_EMAIL, "user present:", !!USER_EMAIL);
 
-<<<<<<< HEAD
-  // Try to reuse/refresh dedicated states for admin and user
-  const adminValid =
-    (await validateStoredState(baseURL, ADMIN_FILE)) ||
-    (!!ADMIN_EMAIL &&
-      !!ADMIN_PASSWORD &&
-      (await loginAndSave(baseURL, ADMIN_EMAIL, ADMIN_PASSWORD, ADMIN_FILE)));
-
-  const userValid =
-    (await validateStoredState(baseURL, USER_FILE)) ||
-    (!!USER_EMAIL && !!USER_PASSWORD && (await loginAndSave(baseURL, USER_EMAIL, USER_PASSWORD, USER_FILE)));
-
-  if (!adminValid) {
-    try {
-      await fs.promises.rm(ADMIN_FILE, { force: true });
-    } catch {}
-  }
-  if (!userValid) {
-    try {
-      await fs.promises.rm(USER_FILE, { force: true });
-    } catch {}
-  }
-=======
   const adminOk = ADMIN_EMAIL && ADMIN_PASSWORD
     ? await loginAndSave(baseURL, ADMIN_EMAIL, ADMIN_PASSWORD, ADMIN_FILE)
     : false;
@@ -285,8 +154,6 @@
 
   if (userOk && (await copyIfExists(USER_FILE, DEFAULT_FILE))) return;
   if (adminOk && (await copyIfExists(ADMIN_FILE, DEFAULT_FILE))) return;
->>>>>>> 9b8fc135
 
-  // Always start suites in logged-out mode to avoid cookie bleed-through.
   await writeEmptyDefault();
 }