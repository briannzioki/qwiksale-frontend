--- conflicted
+++ resolved
@@ -1,4 +1,4 @@
-name: CI
+﻿name: CI
 
 on:
   push:
@@ -15,46 +15,15 @@
       - name: Checkout
         uses: actions/checkout@v4
 
-<<<<<<< HEAD
-      # Install pnpm FIRST so setup-node can find it when enabling pnpm cache
-      - name: Setup pnpm
-        uses: pnpm/action-setup@v4
+      - uses: pnpm/action-setup@v4
         with:
-          version: 10.16.0
-          run_install: false
+          version: 9
 
-      - name: Setup Node.js 20 and enable pnpm cache
-        uses: actions/setup-node@v4
+      - uses: actions/setup-node@v4
         with:
-          node-version: 20
-          cache: pnpm
-          cache-dependency-path: pnpm-lock.yaml
-=======
-      - name: Setup Node.js (20.x) + cache pnpm store
-        uses: actions/setup-node@v4
-        with:
-          node-version: 20
-          cache: pnpm
-          cache-dependency-path: pnpm-lock.yaml
+          node-version: '20'
+          cache: 'pnpm'
 
-      - name: Setup pnpm
-        uses: pnpm/action-setup@v4
-        with:
-          version: 10.16.0
-          run_install: false
->>>>>>> 9bb45d97
-
-      - name: Show tool versions
-        run: |
-          node -v
-          pnpm -v
-
-<<<<<<< HEAD
-      - name: Install deps
-=======
-      - name: Install
->>>>>>> 9bb45d97
-        run: pnpm install --frozen-lockfile
-
-      - name: Build
-        run: pnpm build+      - run: pnpm install --frozen-lockfile
+      - run: pnpm lint
+      - run: pnpm build