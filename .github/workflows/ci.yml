--- conflicted
+++ resolved
@@ -1,4 +1,3 @@
-# .github/workflows/ci.yml
 name: CI
 
 on:
@@ -16,7 +15,6 @@
       - name: Checkout
         uses: actions/checkout@v4
 
-<<<<<<< HEAD
       - name: Setup Node.js (20.x) + cache pnpm store
         uses: actions/setup-node@v4
         with:
@@ -29,32 +27,13 @@
         with:
           version: 10.16.0
           run_install: false
-=======
-      # Install pnpm first so setup-node can locate the pnpm store for caching
-      - name: Setup pnpm
-        uses: pnpm/action-setup@v4
-        with:
-          version: 10.16.0
-          run_install: false
-
-      - name: Setup Node.js (20.x) + cache pnpm store
-        uses: actions/setup-node@v4
-        with:
-          node-version: 20
-          cache: pnpm
-          cache-dependency-path: pnpm-lock.yaml
->>>>>>> 66c0b02e
 
       - name: Show tool versions
         run: |
           node -v
           pnpm -v
 
-<<<<<<< HEAD
       - name: Install
-=======
-      - name: Install dependencies
->>>>>>> 66c0b02e
         run: pnpm install --frozen-lockfile
 
       - name: Build
