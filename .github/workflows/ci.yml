<<<<<<< HEAD
name: CI

on:
  push:
    branches: [ main ]
  pull_request:
  workflow_dispatch:

jobs:
  build:
    runs-on: ubuntu-latest
    env:
      DATABASE_URL: ${{ secrets.DATABASE_URL }}
      DIRECT_URL: ${{ secrets.DIRECT_URL }}
      NEXTAUTH_URL: http://localhost:3000
      NEXTAUTH_SECRET: ${{ secrets.NEXTAUTH_SECRET }}
      NEXT_TELEMETRY_DISABLED: 1
      # SKIP_ENV_VALIDATION: 1  # uncomment if your env validator crashes at build time

    steps:
      - uses: actions/checkout@v4

      # Install pnpm explicitly (avoids Corepack/pnpm PATH issues)
      - name: Setup pnpm
        uses: pnpm/action-setup@v4
        with:
          version: 10.16.0
          run_install: false

      - name: Use Node.js
        uses: actions/setup-node@v4
        with:
          node-version: '20.x'
          # cache: 'pnpm'  # optional

      - name: Print versions
        run: |
          node -v
          pnpm -v

      - name: Install dependencies
        run: pnpm install --frozen-lockfile

      - name: Typecheck
        run: pnpm typecheck

      - name: Build
        run: pnpm build

      - name: Test
        if: success() && hashFiles('**/jest.config.*') != ''
        run: pnpm test -- --ci
=======
# (paste the YAML from above here verbatim)
>>>>>>> af31f361
<|MERGE_RESOLUTION|>--- conflicted
+++ resolved
@@ -1,56 +1,54 @@
-<<<<<<< HEAD
-name: CI
+﻿name: CI
 
 on:
   push:
     branches: [ main ]
   pull_request:
+    branches: [ main ]
   workflow_dispatch:
+
+permissions:
+  contents: read
+
+concurrency:
+  group: ci-${{ github.ref }}
+  cancel-in-progress: true
 
 jobs:
   build:
     runs-on: ubuntu-latest
+    timeout-minutes: 15
     env:
-      DATABASE_URL: ${{ secrets.DATABASE_URL }}
-      DIRECT_URL: ${{ secrets.DIRECT_URL }}
-      NEXTAUTH_URL: http://localhost:3000
-      NEXTAUTH_SECRET: ${{ secrets.NEXTAUTH_SECRET }}
       NEXT_TELEMETRY_DISABLED: 1
-      # SKIP_ENV_VALIDATION: 1  # uncomment if your env validator crashes at build time
+      # Safe placeholders so build never needs secrets/DB
+      NEXT_PUBLIC_SITE_URL: https://qwiksale.sale
+      NEXT_PUBLIC_APP_URL: https://qwiksale.sale
+    steps:
+      - name: Checkout
+        uses: actions/checkout@v4
 
-    steps:
-      - uses: actions/checkout@v4
-
-      # Install pnpm explicitly (avoids Corepack/pnpm PATH issues)
       - name: Setup pnpm
         uses: pnpm/action-setup@v4
         with:
-          version: 10.16.0
-          run_install: false
+          version: 10
 
-      - name: Use Node.js
+      - name: Setup Node
         uses: actions/setup-node@v4
         with:
-          node-version: '20.x'
-          # cache: 'pnpm'  # optional
+          node-version: 22
+          cache: 'pnpm'
 
-      - name: Print versions
-        run: |
-          node -v
-          pnpm -v
-
-      - name: Install dependencies
+      - name: Install deps
         run: pnpm install --frozen-lockfile
 
-      - name: Typecheck
-        run: pnpm typecheck
+      - name: Generate Prisma Client
+        run: pnpm prisma generate
+
+      - name: Typecheck (optional)
+        run: pnpm run typecheck --if-present
+
+      - name: Lint (optional)
+        run: pnpm run lint --if-present
 
       - name: Build
-        run: pnpm build
-
-      - name: Test
-        if: success() && hashFiles('**/jest.config.*') != ''
-        run: pnpm test -- --ci
-=======
-# (paste the YAML from above here verbatim)
->>>>>>> af31f361
+        run: pnpm run build