// src/types/next-auth.d.ts
import type { DefaultSession, DefaultUser } from "next-auth";

export type SubscriptionTier = "BASIC" | "GOLD" | "PLATINUM";
export type AppRole = "USER" | "MODERATOR" | "ADMIN" | "SUPERADMIN";

declare module "next-auth" {
  interface Session {
    expires: string;
    user: DefaultSession["user"] & {
      id: string;
      username?: string | null;
      image?: string | null;
      subscription?: SubscriptionTier | null;
      role?: AppRole | string | null;
      isAdmin?: boolean;
      isSuperAdmin?: boolean;
      referralCode?: string | null;
    };
  }

  interface User extends DefaultUser {
    username?: string | null;
    subscription?: SubscriptionTier | null;
    role?: AppRole | string | null;
    referralCode?: string | null;
  }
}

declare module "next-auth/jwt" {
  interface JWT {
    uid?: string;
    id?: string;
    email?: string | null;
    username?: string | null;
    subscription?: SubscriptionTier | null;
    role?: AppRole | string | null;
    isAdmin?: boolean;
    isSuperAdmin?: boolean;
<<<<<<< HEAD
    referralCode?: string | null;
=======
>>>>>>> 9b8fc135
  }
}

export {};<|MERGE_RESOLUTION|>--- conflicted
+++ resolved
@@ -1,4 +1,3 @@
-// src/types/next-auth.d.ts
 import type { DefaultSession, DefaultUser } from "next-auth";
 
 export type SubscriptionTier = "BASIC" | "GOLD" | "PLATINUM";
@@ -15,7 +14,6 @@
       role?: AppRole | string | null;
       isAdmin?: boolean;
       isSuperAdmin?: boolean;
-      referralCode?: string | null;
     };
   }
 
@@ -23,7 +21,6 @@
     username?: string | null;
     subscription?: SubscriptionTier | null;
     role?: AppRole | string | null;
-    referralCode?: string | null;
   }
 }
 
@@ -37,10 +34,6 @@
     role?: AppRole | string | null;
     isAdmin?: boolean;
     isSuperAdmin?: boolean;
-<<<<<<< HEAD
-    referralCode?: string | null;
-=======
->>>>>>> 9b8fc135
   }
 }
 
