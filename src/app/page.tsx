--- conflicted
+++ resolved
@@ -1,4 +1,4 @@
-﻿// src/app/page.tsx
+// src/app/page.tsx
 export const runtime = "nodejs";
 export const dynamic = "force-dynamic";
 export const revalidate = 0;
@@ -338,11 +338,7 @@
             <div className="flex flex-wrap items-center gap-2">
               {/* Primary */}
               <Link
-<<<<<<< HEAD
                 href="/sell"
-=======
-                href="/post"
->>>>>>> 7c9e5a7c
                 prefetch={false}
                 className="inline-flex items-center gap-1.5 rounded-lg px-3 py-2 text-sm font-semibold text-white btn-gradient-primary"
                 aria-label="Post a listing"
