--- conflicted
+++ resolved
@@ -1,12 +1,7 @@
-<<<<<<< HEAD
-﻿export const dynamic = "force-static";
+export const dynamic = "force-static";
 export const revalidate = 600;
 export const runtime = "nodejs";
 
-=======
-export const revalidate = 600;
-export const runtime = "nodejs";
->>>>>>> 11aa0784
 import { Suspense } from "react";
 import HomeClientNoSSR from "./_components/HomeClientNoSSR";
 
