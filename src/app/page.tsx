--- conflicted
+++ resolved
@@ -1,5 +1,4 @@
-<<<<<<< HEAD
-﻿// src/app/page.tsx
+// src/app/page.tsx
 export const runtime = "nodejs"; // keep Node runtime for server features
 
 import Link from "next/link";
@@ -40,30 +39,19 @@
   return new URL(path, base);
 }
 
-=======
-﻿export const runtime = "nodejs";
-export const revalidate = 300;
-
-import { Suspense } from "react";
-import HomeClientNoSSR from "./_components/HomeClientNoSSR";
-import { makeApiUrl } from "@/app/lib/url";
-
-type RawSearchParams = Record<string, string | string[] | undefined>;
-
->>>>>>> 03677744
 /** Read a query param from URLSearchParams or a plain object */
 async function readParam(
-  spMaybe: Promise<RawSearchParams> | RawSearchParams | undefined,
+  spPromise: Promise<any> | undefined,
   key: string
 ): Promise<string | null> {
-  if (!spMaybe) return null;
-  const r: any = await spMaybe;
+  if (!spPromise) return null;
+  const r: any = await spPromise;
 
   // ReadonlyURLSearchParams / URLSearchParams
   if (r && typeof r.get === "function") {
     try {
       const v = r.get(key);
-      return typeof v === "string" ? v : v == null ? null : String(v);
+      return v == null ? null : String(v);
     } catch {
       /* fall through */
     }
@@ -101,36 +89,19 @@
 }
 
 export default async function HomePage({
-<<<<<<< HEAD
   // IMPORTANT: Promise<any> keeps Next 15 PageProps checker happy
-=======
-  // Accept MaybePromise or plain object; don't import Next's PageProps
->>>>>>> 03677744
   searchParams,
 }: {
-  searchParams?: Promise<RawSearchParams> | RawSearchParams;
+  searchParams: Promise<any>;
 }) {
-<<<<<<< HEAD
   const t = normalizeMode(await readParam(searchParams, "t"));
-=======
-  const rawT = ((await readParam(searchParams, "t")) ?? "all").toLowerCase();
-  const isAll = rawT !== "products" && rawT !== "services";
-  const t = (isAll ? "all" : (rawT as "products" | "services"));
->>>>>>> 03677744
 
   // Always call /api/home-feed for the chosen tab
   const params = new URLSearchParams();
   params.set("limit", "24");
   params.set("pageSize", "24");
-<<<<<<< HEAD
   params.set("t", t);
   if (t !== "all") params.set("facets", "true");
-=======
-  if (!isAll) {
-    params.set("t", t);
-    params.set("facets", "true");
-  }
->>>>>>> 03677744
 
   let data: HomeFeedResponse | null = null;
   try {
