export const runtime = "nodejs";
export const dynamic = "force-dynamic";
export const revalidate = 0;

import type { Metadata } from "next";
import Link from "next/link";
import type { JSX, ReactNode } from "react";
import SectionHeader from "@/app/components/SectionHeader";
import { getSessionUser, isSuperAdminUser } from "@/app/lib/authz";

export const metadata: Metadata = {
  title: "Users · QwikSale Admin",
  robots: {
    index: false,
    follow: false,
    noarchive: true,
    googleBot: { index: false, follow: false, noimageindex: true },
  },
};

type AdminUser = {
  id: string;
  email: string | null;
  name: string | null;
  username: string | null;
  role: string | null;
  createdAt: string | null;
};

type RoleFilter = "any" | "USER" | "MODERATOR" | "ADMIN" | "SUPERADMIN";

const SSR_TIMEOUT_MS = 1200;
const FETCH_TIMEOUT_MS = 2500;
const PAGE_SIZE = 50;

function withTimeout<T>(p: Promise<T>, ms: number, fallback: T | (() => T)): Promise<T> {
  return Promise.race([
    p,
    new Promise<T>((resolve) =>
      setTimeout(() => resolve(typeof fallback === "function" ? (fallback as any)() : fallback), ms),
    ),
  ]);
}

async function fetchWithTimeout(input: string, init: RequestInit, ms: number) {
  const controller = new AbortController();
  const t = setTimeout(() => controller.abort(), ms);
  try {
    return await fetch(input, { ...init, signal: controller.signal });
  } finally {
    clearTimeout(t);
  }
}

const fmtDateKE = (iso?: string | null) => {
  if (!iso) return "—";
  try {
    return new Intl.DateTimeFormat("en-KE", { dateStyle: "medium", timeZone: "Africa/Nairobi" }).format(
      new Date(iso),
    );
  } catch {
    return new Date(iso!).toLocaleDateString();
  }
};

type SearchParams = Record<string, string | string[] | undefined>;

const getParam = (sp: SearchParams, k: string): string | undefined =>
  Array.isArray(sp[k]) ? (sp[k] as string[])[0] : (sp[k] as string | undefined);

function keepQuery(
  base: string,
  sp: SearchParams,
  overrides: Partial<Record<"page" | "q" | "role", string>>,
) {
  const url = new URL(base, "http://x");
  const qp = url.searchParams;

  const q = (getParam(sp, "q") || "").trim();
  const role = (getParam(sp, "role") || "").trim();
  const page = (getParam(sp, "page") || "").trim();

  if (q) qp.set("q", q);
  if (role) qp.set("role", role);
  if (page) qp.set("page", page);

  Object.entries(overrides).forEach(([k, v]) => {
    if (v == null || v === "") qp.delete(k);
    else qp.set(k, v);
  });

  const qs = qp.toString();
  return qs ? `${base}?${qs}` : base;
}

function parseRoleFilter(raw: string | undefined): RoleFilter {
  if (!raw) return "any";
  const upper = raw.toUpperCase();
  if (upper === "USER" || upper === "MODERATOR" || upper === "ADMIN" || upper === "SUPERADMIN") {
    return upper as Exclude<RoleFilter, "any">;
  }
  return "any";
}

/**
 * Admin-only view.
 * Access enforced by:
 * - /admin/layout via requireAdmin()
 * - middleware for /api/admin/users
 */
export default async function Page({
  searchParams,
}: {
  // ✅ Next 15: searchParams is a Promise
  searchParams: Promise<SearchParams>;
}) {
  const sp = await searchParams;

  const q = (getParam(sp, "q") || "").trim();
  const role = parseRoleFilter(getParam(sp, "role") || "any");
  const page = Math.max(1, Number(getParam(sp, "page") || 1));

  const [viewer, viewerIsSuper] = await Promise.all([
    withTimeout(getSessionUser().catch(() => null), SSR_TIMEOUT_MS, null),
    withTimeout(isSuperAdminUser().catch(() => false), SSR_TIMEOUT_MS, false),
  ]);

  const viewerId = viewer?.id ?? null;

  // Build API query (relative URL; middleware + server handle host)
  const qs = new URLSearchParams();
  qs.set("limit", "500");
  if (q) qs.set("q", q);
  if (role !== "any") qs.set("role", role);

  let all: AdminUser[] | null = null;
  let lastStatus = 0;
<<<<<<< HEAD

  try {
    const res = await fetchWithTimeout(
      `/api/admin/users?${qs.toString()}`,
      { cache: "no-store", headers: { Accept: "application/json" } },
      FETCH_TIMEOUT_MS,
    );
=======
  try {
    const res = await fetch(`/api/admin/users?${qs.toString()}`, { cache: "no-store" });
>>>>>>> 9b8fc135
    lastStatus = res.status;
    if (!res.ok) throw new Error(`HTTP ${res.status}`);
    all = ((await res.json().catch(() => [])) ?? []) as AdminUser[];
  } catch {
    all = null;
  }

<<<<<<< HEAD
  const softError =
    all === null
      ? lastStatus === 403
        ? "You need admin access to view users."
        : "Failed to load users. Showing an empty list."
      : null;
=======
  if (!all) {
    const msg =
      lastStatus === 403
        ? "You need admin access to view this page."
        : "Failed to load users.";
    return (
      <div className="rounded-xl border bg-white p-4 text-sm text-red-600 dark:border-slate-800 dark:bg-slate-900 dark:text-red-400">
        {msg}
      </div>
    );
  }
>>>>>>> 9b8fc135

  const source: AdminUser[] = Array.isArray(all) ? all : [];
  const lowered = q.toLowerCase();

  const users: AdminUser[] = source.filter((u) => {
    const r = (u.role ?? "USER").toUpperCase().trim();
    const roleOk = role === "any" ? true : r === role;
    const qOk =
      !lowered ||
      [u.id, u.email, u.name, u.username].some((x) => String(x ?? "").toLowerCase().includes(lowered));
    return roleOk && qOk;
  });

  const total = users.length;
  const totalPages = Math.max(1, Math.ceil(total / PAGE_SIZE));
  const safePage = Math.min(page, totalPages);
  const start = (safePage - 1) * PAGE_SIZE;
  const end = start + PAGE_SIZE;
  const pageRows = users.slice(start, end);

  let RoleActions: (props: {
    userId: string;
    currentRole: "USER" | "MODERATOR" | "ADMIN" | "SUPERADMIN";
    isSelf: boolean;
  }) => JSX.Element | null = () => null;

  // Only super-admins get role editing UI.
  if (viewerIsSuper) {
    try {
      const mod = await import("@/app/admin/users/RoleActions.client");
      RoleActions = (mod.default as typeof RoleActions) ?? (() => null);
    } catch {
      RoleActions = () => null;
    }
  }

  return (
    <div className="space-y-6">
      <SectionHeader
        as="h2"
        title="Admin · Users"
        subtitle={`Managing accounts and roles. Showing ${total.toLocaleString()}.`}
        actions={
          <div className="flex gap-2">
            <Link href="/admin" className="btn-outline text-sm" prefetch={false}>
              Admin home
            </Link>
            <Link href="/admin/listings" className="btn-gradient-primary text-sm" prefetch={false}>
              Listings
            </Link>
          </div>
        }
      />

      <h1 className="text-2xl font-bold">All Users</h1>

      {softError && (
        <div
          role="status"
          className="rounded-lg border border-amber-300 bg-amber-50 p-3 text-sm text-amber-900 dark:border-amber-900/50 dark:bg-amber-950/40 dark:text-amber-200"
        >
          {softError}
        </div>
      )}

      {/* Filters */}
      <form method="GET" action="/admin/users" className="rounded-xl border bg-white p-4 shadow-sm dark:border-slate-800 dark:bg-slate-900">
        <div className="grid grid-cols-1 gap-3 md:grid-cols-12">
          <div className="md:col-span-8">
            <label className="label">Search</label>
            <input name="q" defaultValue={q} placeholder="ID, email, name, username…" className="input" />
          </div>
          <div className="md:col-span-4">
            <label className="label">Role</label>
            <select name="role" defaultValue={role} className="select">
              <option value="any">Any</option>
              <option value="USER">User</option>
              <option value="MODERATOR">Moderator</option>
              <option value="ADMIN">Admin</option>
              <option value="SUPERADMIN">Super-admin</option>
            </select>
          </div>
          <input type="hidden" name="page" value="1" />
          <div className="md:col-span-12 flex items-end gap-2 pt-1">
            <button className="btn-gradient-primary">Apply</button>
            <Link href="/admin/users" className="btn-outline" prefetch={false}>
              Clear
            </Link>
          </div>
        </div>
      </form>

      {/* Table */}
      <section className="overflow-hidden rounded-xl border bg-white shadow-sm dark:border-slate-800 dark:bg-slate-900">
        <div className="flex items-center justify-between border-b px-4 py-3 dark:border-slate-800">
          <h2 className="font-semibold">Users</h2>
          <span className="text-xs text-gray-500 dark:text-slate-400">
            Total: {total.toLocaleString()} • Page {safePage} / {totalPages}
          </span>
        </div>

        {pageRows.length === 0 ? (
          <div className="px-4 py-6 text-sm text-gray-600 dark:text-slate-300">No users found.</div>
        ) : (
          <>
            <div className="overflow-x-auto">
              <table className="min-w-full text-sm">
                <thead className="bg-gray-50 text-gray-600 dark:bg-slate-800/50 dark:text-slate-300">
                  <tr>
                    <Th>ID</Th>
                    <Th>Email</Th>
                    <Th>Name</Th>
                    <Th>Username</Th>
                    <Th>Role</Th>
                    <Th>Created</Th>
                    {viewerIsSuper && <Th>Actions</Th>}
                  </tr>
                </thead>
                <tbody className="divide-y dark:divide-slate-800">
                  {pageRows.map((u) => {
                    const r = (u.role ?? "USER").toUpperCase().trim() as
                      | "USER"
                      | "MODERATOR"
                      | "ADMIN"
                      | "SUPERADMIN";

                    return (
                      <tr key={u.id} className="hover:bg-gray-50/60 dark:hover:bg-slate-800/60">
                        <Td className="font-mono text-xs">{u.id}</Td>
                        <Td>{u.email ?? "—"}</Td>
                        <Td>{u.name ?? "—"}</Td>
                        <Td>
                          {u.username ? (
                            <Link
                              href={`/store/${u.username}`}
                              prefetch={false}
                              className="underline text-[#161748] dark:text-[#39a0ca]"
                            >
                              @{u.username}
                            </Link>
                          ) : (
                            "—"
                          )}
                        </Td>
                        <Td>
                          <Badge
                            tone={
                              r === "SUPERADMIN" ? "indigo" : r === "ADMIN" ? "green" : r === "MODERATOR" ? "amber" : "slate"
                            }
                          >
                            {r}
                          </Badge>
                        </Td>
                        <Td>{fmtDateKE(u.createdAt)}</Td>
                        {viewerIsSuper ? (
                          <Td>
                            <RoleActions userId={u.id} currentRole={r} isSelf={viewerId === u.id} />
                          </Td>
                        ) : null}
                      </tr>
                    );
                  })}
                </tbody>
              </table>
            </div>

            {/* Pagination */}
            <nav className="flex items-center justify-between border-t px-4 py-3 text-sm dark:border-slate-800" aria-label="Pagination">
              <Link
                href={safePage > 1 ? keepQuery("/admin/users", sp, { page: String(safePage - 1) }) : "#"}
                aria-disabled={safePage <= 1}
                className={`rounded border px-3 py-1 transition ${
                  safePage > 1 ? "hover:shadow dark:border-slate-800" : "opacity-50 dark:border-slate-800"
                }`}
              >
                ← Prev
              </Link>

              <div className="flex items-center gap-1">
                {Array.from({ length: Math.min(7, totalPages) }).map((_, i) => {
                  const half = 3;
                  let p = i + 1;

                  if (totalPages > 7) {
                    const start = Math.max(1, Math.min(safePage - half, totalPages - 6));
                    p = start + i;
                  }

                  const isCurrent = p === safePage;

                  return (
                    <Link
                      key={p}
                      href={keepQuery("/admin/users", sp, { page: String(p) })}
                      prefetch={false}
                      aria-current={isCurrent ? "page" : undefined}
                      className={`rounded px-2 py-1 ${
                        isCurrent ? "bg-[#161748] text-white" : "hover:bg-black/5 dark:hover:bg-white/10"
                      }`}
                    >
                      {p}
                    </Link>
                  );
                })}
              </div>

              <Link
                href={safePage < totalPages ? keepQuery("/admin/users", sp, { page: String(safePage + 1) }) : "#"}
                aria-disabled={safePage >= totalPages}
                className={`rounded border px-3 py-1 transition ${
                  safePage < totalPages ? "hover:shadow dark:border-slate-800" : "opacity-50 dark:border-slate-800"
                }`}
              >
                Next →
              </Link>
            </nav>
          </>
        )}
      </section>
    </div>
  );
}

function Th({ children }: { children: ReactNode }) {
  return <th className="whitespace-nowrap px-4 py-2 text-left font-semibold">{children}</th>;
}

function Td({ children, className }: { children: ReactNode; className?: string }) {
  return <td className={`whitespace-nowrap px-4 py-2 align-middle ${className ?? ""}`}>{children}</td>;
}

function Badge({
  children,
  tone = "slate",
}: {
  children: ReactNode;
  tone?: "slate" | "green" | "amber" | "rose" | "indigo";
}) {
  const map: Record<string, string> = {
    slate: "bg-slate-100 text-slate-700 dark:bg-slate-800 dark:text-slate-200",
    green: "bg-green-100 text-green-800 dark:bg-green-900/40 dark:text-green-200",
    amber: "bg-amber-100 text-amber-800 dark:bg-amber-900/40 dark:text-amber-200",
    rose: "bg-rose-100 text-rose-800 dark:bg-rose-900/40 dark:text-rose-200",
    indigo: "bg-indigo-100 text-indigo-800 dark:bg-indigo-900/40 dark:text-indigo-200",
  };
  return <span className={`inline-flex items-center rounded-full px-2 py-0.5 text-xs font-semibold ${map[tone]}`}>{children}</span>;
}<|MERGE_RESOLUTION|>--- conflicted
+++ resolved
@@ -4,10 +4,14 @@
 
 import type { Metadata } from "next";
 import Link from "next/link";
-import type { JSX, ReactNode } from "react";
 import SectionHeader from "@/app/components/SectionHeader";
-import { getSessionUser, isSuperAdminUser } from "@/app/lib/authz";
-
+import { getSessionUser } from "@/app/lib/auth";
+import { isSuperAdminUser } from "@/app/lib/authz";
+import RoleActions from "@/app/admin/users/RoleActions.client";
+
+/* =========================
+   Metadata (no indexing)
+   ========================= */
 export const metadata: Metadata = {
   title: "Users · QwikSale Admin",
   robots: {
@@ -18,60 +22,43 @@
   },
 };
 
+/* =========================
+   Types & helpers
+   ========================= */
 type AdminUser = {
   id: string;
   email: string | null;
   name: string | null;
   username: string | null;
-  role: string | null;
-  createdAt: string | null;
+  role: string | null; // "USER" | "MODERATOR" | "ADMIN" | "SUPERADMIN"
+  createdAt: string | null; // ISO
 };
 
 type RoleFilter = "any" | "USER" | "MODERATOR" | "ADMIN" | "SUPERADMIN";
-
-const SSR_TIMEOUT_MS = 1200;
-const FETCH_TIMEOUT_MS = 2500;
-const PAGE_SIZE = 50;
-
-function withTimeout<T>(p: Promise<T>, ms: number, fallback: T | (() => T)): Promise<T> {
-  return Promise.race([
-    p,
-    new Promise<T>((resolve) =>
-      setTimeout(() => resolve(typeof fallback === "function" ? (fallback as any)() : fallback), ms),
-    ),
-  ]);
-}
-
-async function fetchWithTimeout(input: string, init: RequestInit, ms: number) {
-  const controller = new AbortController();
-  const t = setTimeout(() => controller.abort(), ms);
-  try {
-    return await fetch(input, { ...init, signal: controller.signal });
-  } finally {
-    clearTimeout(t);
-  }
-}
 
 const fmtDateKE = (iso?: string | null) => {
   if (!iso) return "—";
   try {
-    return new Intl.DateTimeFormat("en-KE", { dateStyle: "medium", timeZone: "Africa/Nairobi" }).format(
-      new Date(iso),
-    );
+    return new Intl.DateTimeFormat("en-KE", {
+      dateStyle: "medium",
+      timeZone: "Africa/Nairobi",
+    }).format(new Date(iso));
   } catch {
     return new Date(iso!).toLocaleDateString();
   }
 };
 
+/* ------------------------- search param helpers ------------------------- */
 type SearchParams = Record<string, string | string[] | undefined>;
-
 const getParam = (sp: SearchParams, k: string): string | undefined =>
   Array.isArray(sp[k]) ? (sp[k] as string[])[0] : (sp[k] as string | undefined);
+
+const PAGE_SIZE = 50;
 
 function keepQuery(
   base: string,
   sp: SearchParams,
-  overrides: Partial<Record<"page" | "q" | "role", string>>,
+  overrides: Partial<Record<"page" | "q" | "role", string>>
 ) {
   const url = new URL(base, "http://x");
   const qp = url.searchParams;
@@ -93,41 +80,26 @@
   return qs ? `${base}?${qs}` : base;
 }
 
-function parseRoleFilter(raw: string | undefined): RoleFilter {
-  if (!raw) return "any";
-  const upper = raw.toUpperCase();
-  if (upper === "USER" || upper === "MODERATOR" || upper === "ADMIN" || upper === "SUPERADMIN") {
-    return upper as Exclude<RoleFilter, "any">;
-  }
-  return "any";
-}
-
-/**
- * Admin-only view.
- * Access enforced by:
- * - /admin/layout via requireAdmin()
- * - middleware for /api/admin/users
- */
+/* =========================
+   Page (layout already gates admin)
+   ========================= */
 export default async function Page({
   searchParams,
 }: {
-  // ✅ Next 15: searchParams is a Promise
-  searchParams: Promise<SearchParams>;
+  searchParams: Promise<SearchParams>; // Next 15
 }) {
   const sp = await searchParams;
 
   const q = (getParam(sp, "q") || "").trim();
-  const role = parseRoleFilter(getParam(sp, "role") || "any");
+  const role = (getParam(sp, "role") || "any").toUpperCase() as RoleFilter;
   const page = Math.max(1, Number(getParam(sp, "page") || 1));
 
-  const [viewer, viewerIsSuper] = await Promise.all([
-    withTimeout(getSessionUser().catch(() => null), SSR_TIMEOUT_MS, null),
-    withTimeout(isSuperAdminUser().catch(() => false), SSR_TIMEOUT_MS, false),
-  ]);
-
+  // Who is the viewer?
+  const viewer = await getSessionUser().catch(() => null);
+  const viewerIsSuper = await isSuperAdminUser().catch(() => false);
   const viewerId = viewer?.id ?? null;
 
-  // Build API query (relative URL; middleware + server handle host)
+  // Build API query (backend may ignore unknown params; that's fine)
   const qs = new URLSearchParams();
   qs.set("limit", "500");
   if (q) qs.set("q", q);
@@ -135,33 +107,15 @@
 
   let all: AdminUser[] | null = null;
   let lastStatus = 0;
-<<<<<<< HEAD
-
-  try {
-    const res = await fetchWithTimeout(
-      `/api/admin/users?${qs.toString()}`,
-      { cache: "no-store", headers: { Accept: "application/json" } },
-      FETCH_TIMEOUT_MS,
-    );
-=======
   try {
     const res = await fetch(`/api/admin/users?${qs.toString()}`, { cache: "no-store" });
->>>>>>> 9b8fc135
     lastStatus = res.status;
     if (!res.ok) throw new Error(`HTTP ${res.status}`);
-    all = ((await res.json().catch(() => [])) ?? []) as AdminUser[];
+    all = (await res.json()) as AdminUser[];
   } catch {
     all = null;
   }
 
-<<<<<<< HEAD
-  const softError =
-    all === null
-      ? lastStatus === 403
-        ? "You need admin access to view users."
-        : "Failed to load users. Showing an empty list."
-      : null;
-=======
   if (!all) {
     const msg =
       lastStatus === 403
@@ -173,13 +127,11 @@
       </div>
     );
   }
->>>>>>> 9b8fc135
-
-  const source: AdminUser[] = Array.isArray(all) ? all : [];
+
+  // Client-side fallback filtering (in case API ignores q/role)
   const lowered = q.toLowerCase();
-
-  const users: AdminUser[] = source.filter((u) => {
-    const r = (u.role ?? "USER").toUpperCase().trim();
+  let users = all.filter((u) => {
+    const r = (u.role ?? "USER").toUpperCase();
     const roleOk = role === "any" ? true : r === role;
     const qOk =
       !lowered ||
@@ -194,53 +146,25 @@
   const end = start + PAGE_SIZE;
   const pageRows = users.slice(start, end);
 
-  let RoleActions: (props: {
-    userId: string;
-    currentRole: "USER" | "MODERATOR" | "ADMIN" | "SUPERADMIN";
-    isSelf: boolean;
-  }) => JSX.Element | null = () => null;
-
-  // Only super-admins get role editing UI.
-  if (viewerIsSuper) {
-    try {
-      const mod = await import("@/app/admin/users/RoleActions.client");
-      RoleActions = (mod.default as typeof RoleActions) ?? (() => null);
-    } catch {
-      RoleActions = () => null;
-    }
-  }
-
   return (
     <div className="space-y-6">
       <SectionHeader
-        as="h2"
         title="Admin · Users"
         subtitle={`Managing accounts and roles. Showing ${total.toLocaleString()}.`}
         actions={
           <div className="flex gap-2">
-            <Link href="/admin" className="btn-outline text-sm" prefetch={false}>
-              Admin home
-            </Link>
-            <Link href="/admin/listings" className="btn-gradient-primary text-sm" prefetch={false}>
-              Listings
-            </Link>
+            <Link href="/admin" className="btn-outline text-sm">Admin home</Link>
+            <Link href="/admin/listings" className="btn-gradient-primary text-sm">Listings</Link>
           </div>
         }
       />
 
-      <h1 className="text-2xl font-bold">All Users</h1>
-
-      {softError && (
-        <div
-          role="status"
-          className="rounded-lg border border-amber-300 bg-amber-50 p-3 text-sm text-amber-900 dark:border-amber-900/50 dark:bg-amber-950/40 dark:text-amber-200"
-        >
-          {softError}
-        </div>
-      )}
-
       {/* Filters */}
-      <form method="GET" action="/admin/users" className="rounded-xl border bg-white p-4 shadow-sm dark:border-slate-800 dark:bg-slate-900">
+      <form
+        method="GET"
+        action="/admin/users"
+        className="rounded-xl border bg-white p-4 shadow-sm dark:border-slate-800 dark:bg-slate-900"
+      >
         <div className="grid grid-cols-1 gap-3 md:grid-cols-12">
           <div className="md:col-span-8">
             <label className="label">Search</label>
@@ -256,6 +180,7 @@
               <option value="SUPERADMIN">Super-admin</option>
             </select>
           </div>
+          {/* always reset to first page on new query */}
           <input type="hidden" name="page" value="1" />
           <div className="md:col-span-12 flex items-end gap-2 pt-1">
             <button className="btn-gradient-primary">Apply</button>
@@ -269,7 +194,7 @@
       {/* Table */}
       <section className="overflow-hidden rounded-xl border bg-white shadow-sm dark:border-slate-800 dark:bg-slate-900">
         <div className="flex items-center justify-between border-b px-4 py-3 dark:border-slate-800">
-          <h2 className="font-semibold">Users</h2>
+          <h2 className="font-semibold">All Users</h2>
           <span className="text-xs text-gray-500 dark:text-slate-400">
             Total: {total.toLocaleString()} • Page {safePage} / {totalPages}
           </span>
@@ -294,12 +219,7 @@
                 </thead>
                 <tbody className="divide-y dark:divide-slate-800">
                   {pageRows.map((u) => {
-                    const r = (u.role ?? "USER").toUpperCase().trim() as
-                      | "USER"
-                      | "MODERATOR"
-                      | "ADMIN"
-                      | "SUPERADMIN";
-
+                    const r = (u.role ?? "USER").toUpperCase();
                     return (
                       <tr key={u.id} className="hover:bg-gray-50/60 dark:hover:bg-slate-800/60">
                         <Td className="font-mono text-xs">{u.id}</Td>
@@ -307,11 +227,7 @@
                         <Td>{u.name ?? "—"}</Td>
                         <Td>
                           {u.username ? (
-                            <Link
-                              href={`/store/${u.username}`}
-                              prefetch={false}
-                              className="underline text-[#161748] dark:text-[#39a0ca]"
-                            >
+                            <Link href={`/store/${u.username}`} className="underline text-[#161748] dark:text-[#39a0ca]">
                               @{u.username}
                             </Link>
                           ) : (
@@ -321,18 +237,28 @@
                         <Td>
                           <Badge
                             tone={
-                              r === "SUPERADMIN" ? "indigo" : r === "ADMIN" ? "green" : r === "MODERATOR" ? "amber" : "slate"
+                              r === "SUPERADMIN"
+                                ? "indigo"
+                                : r === "ADMIN"
+                                ? "green"
+                                : r === "MODERATOR"
+                                ? "amber"
+                                : "slate"
                             }
                           >
                             {r}
                           </Badge>
                         </Td>
                         <Td>{fmtDateKE(u.createdAt)}</Td>
-                        {viewerIsSuper ? (
+                        {viewerIsSuper && (
                           <Td>
-                            <RoleActions userId={u.id} currentRole={r} isSelf={viewerId === u.id} />
+                            <RoleActions
+                              userId={u.id}
+                              currentRole={r as "USER" | "MODERATOR" | "ADMIN" | "SUPERADMIN"}
+                              isSelf={viewerId === u.id}
+                            />
                           </Td>
-                        ) : null}
+                        )}
                       </tr>
                     );
                   })}
@@ -341,7 +267,10 @@
             </div>
 
             {/* Pagination */}
-            <nav className="flex items-center justify-between border-t px-4 py-3 text-sm dark:border-slate-800" aria-label="Pagination">
+            <nav
+              className="flex items-center justify-between border-t px-4 py-3 text-sm dark:border-slate-800"
+              aria-label="Pagination"
+            >
               <Link
                 href={safePage > 1 ? keepQuery("/admin/users", sp, { page: String(safePage - 1) }) : "#"}
                 aria-disabled={safePage <= 1}
@@ -356,19 +285,15 @@
                 {Array.from({ length: Math.min(7, totalPages) }).map((_, i) => {
                   const half = 3;
                   let p = i + 1;
-
                   if (totalPages > 7) {
                     const start = Math.max(1, Math.min(safePage - half, totalPages - 6));
                     p = start + i;
                   }
-
                   const isCurrent = p === safePage;
-
                   return (
                     <Link
                       key={p}
                       href={keepQuery("/admin/users", sp, { page: String(p) })}
-                      prefetch={false}
                       aria-current={isCurrent ? "page" : undefined}
                       className={`rounded px-2 py-1 ${
                         isCurrent ? "bg-[#161748] text-white" : "hover:bg-black/5 dark:hover:bg-white/10"
@@ -381,7 +306,9 @@
               </div>
 
               <Link
-                href={safePage < totalPages ? keepQuery("/admin/users", sp, { page: String(safePage + 1) }) : "#"}
+                href={
+                  safePage < totalPages ? keepQuery("/admin/users", sp, { page: String(safePage + 1) }) : "#"
+                }
                 aria-disabled={safePage >= totalPages}
                 className={`rounded border px-3 py-1 transition ${
                   safePage < totalPages ? "hover:shadow dark:border-slate-800" : "opacity-50 dark:border-slate-800"
@@ -397,11 +324,20 @@
   );
 }
 
-function Th({ children }: { children: ReactNode }) {
+/* =========================
+   Tiny presentational bits
+   ========================= */
+function Th({ children }: { children: React.ReactNode }) {
   return <th className="whitespace-nowrap px-4 py-2 text-left font-semibold">{children}</th>;
 }
 
-function Td({ children, className }: { children: ReactNode; className?: string }) {
+function Td({
+  children,
+  className,
+}: {
+  children: React.ReactNode;
+  className?: string | undefined;
+}) {
   return <td className={`whitespace-nowrap px-4 py-2 align-middle ${className ?? ""}`}>{children}</td>;
 }
 
@@ -409,7 +345,7 @@
   children,
   tone = "slate",
 }: {
-  children: ReactNode;
+  children: React.ReactNode;
   tone?: "slate" | "green" | "amber" | "rose" | "indigo";
 }) {
   const map: Record<string, string> = {
@@ -419,5 +355,9 @@
     rose: "bg-rose-100 text-rose-800 dark:bg-rose-900/40 dark:text-rose-200",
     indigo: "bg-indigo-100 text-indigo-800 dark:bg-indigo-900/40 dark:text-indigo-200",
   };
-  return <span className={`inline-flex items-center rounded-full px-2 py-0.5 text-xs font-semibold ${map[tone]}`}>{children}</span>;
+  return (
+    <span className={`inline-flex items-center rounded-full px-2 py-0.5 text-xs font-semibold ${map[tone]}`}>
+      {children}
+    </span>
+  );
 }