--- conflicted
+++ resolved
@@ -53,13 +53,7 @@
 export default async function AdminRevealsPage({
   searchParams,
 }: {
-<<<<<<< HEAD
-  // Next 15: when present, searchParams is a Promise
   searchParams?: Promise<SafeSearchParams>;
-=======
-  // Accept both object and Promise (Next 15 can provide either)
-  searchParams?: SafeSearchParams | Promise<SafeSearchParams>;
->>>>>>> 9bb45d97
 }) {
   const session = await auth().catch(() => null);
   if (!allow(session?.user?.email ?? null)) {
@@ -79,13 +73,7 @@
     );
   }
 
-<<<<<<< HEAD
-  // Resolve promised search params (awaiting a non-promise is fine in JS)
-  const sp: SafeSearchParams = (await searchParams) ?? {};
-=======
-  // Resolve maybe-promise search params into a plain object
-  const sp: SafeSearchParams = await (searchParams ?? {});
->>>>>>> 9bb45d97
+  const sp = (await searchParams) ?? {};
   const qRaw = (getStr(sp, "q") || "").trim();
   const q = qRaw.length > 120 ? qRaw.slice(0, 120) : qRaw;
 
