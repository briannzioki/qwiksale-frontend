--- conflicted
+++ resolved
@@ -2,47 +2,26 @@
 export const runtime = "nodejs";
 
 import type { Metadata, Viewport } from "next";
-import type React from "react";
 import Script from "next/script";
 import { Analytics as VercelAnalytics } from "@vercel/analytics/react";
 
 import "./globals.css";
 
 import Providers from "./providers";
-<<<<<<< HEAD
-import { headers as nextHeaders } from "next/headers";
-import { safeAuth } from "@/app/lib/auth";
-=======
 import { headers } from "next/headers";
 import { auth } from "@/auth"; // ← server-side session
->>>>>>> 9b8fc135
 import { fontVars } from "./fonts";
 import SiteHeader from "@/app/components/SiteHeader";
 import Footer from "@/app/components/Footer";
 import Analytics from "@/app/components/Analytics";
 import { getBaseUrl } from "@/app/lib/url";
-<<<<<<< HEAD
-import SearchHotkeyClient from "@/app/_components/SearchHotkeyClient";
 
-/* ------------------ headers polyfill (Next 15) ------------------ */
-async function readHeaders(): Promise<Headers> {
-  const res: any = (nextHeaders as any)();
-  return typeof res?.then === "function" ? await res : (res as Headers);
-}
-
-/* --------------------------- site / metadata ---------------------------- */
-=======
->>>>>>> 9b8fc135
-
+/* ----------------------------- Site URL helpers ---------------------------- */
 const siteUrl = getBaseUrl().replace(/\/+$/, "");
 const isPreview =
-  process.env["VERCEL_ENV"] === "preview" ||
-  process.env["NEXT_PUBLIC_NOINDEX"] === "1";
+  process.env["VERCEL_ENV"] === "preview" || process.env["NEXT_PUBLIC_NOINDEX"] === "1";
 
-<<<<<<< HEAD
-=======
 /* -------------------------------- Viewport -------------------------------- */
->>>>>>> 9b8fc135
 export const viewport: Viewport = {
   themeColor: [
     { media: "(prefers-color-scheme: light)", color: "#ffffff" },
@@ -53,6 +32,7 @@
   maximumScale: 1,
 };
 
+/* ------------------------------- Site metadata ----------------------------- */
 export const metadata: Metadata = {
   metadataBase: new URL(siteUrl),
   applicationName: "QwikSale",
@@ -62,18 +42,8 @@
   },
   description:
     "QwikSale — Kenya’s trusted marketplace for all items. List your items, find great deals, and contact sellers directly.",
-  keywords: [
-    "QwikSale",
-    "Kenya",
-    "marketplace",
-    "buy and sell",
-    "peer to peer",
-    "mpesa",
-  ],
-  alternates: {
-    canonical: siteUrl + "/",
-    languages: { "en-KE": "/", en: "/" },
-  },
+  keywords: ["QwikSale", "Kenya", "marketplace", "buy and sell", "peer to peer", "mpesa"],
+  alternates: { canonical: siteUrl + "/", languages: { "en-KE": "/", en: "/" } },
   manifest: "/manifest.webmanifest",
   openGraph: {
     type: "website",
@@ -82,9 +52,7 @@
     title: "QwikSale — Kenya’s trusted marketplace for all items.",
     description:
       "List your items, find great deals, and contact sellers directly. Verified listings get top placement.",
-    images: [
-      { url: `${siteUrl}/og.png`, width: 1200, height: 630, alt: "QwikSale" },
-    ],
+    images: [{ url: `${siteUrl}/og.png`, width: 1200, height: 630, alt: "QwikSale" }],
     locale: "en_KE",
   },
   twitter: {
@@ -99,16 +67,8 @@
       { url: "/favicon/favicon.ico" },
       { url: "/favicon/favicon-16x16.png", sizes: "16x16", type: "image/png" },
       { url: "/favicon/favicon-32x32.png", sizes: "32x32", type: "image/png" },
-      {
-        url: "/favicon/android-chrome-192x192.png",
-        sizes: "192x192",
-        type: "image/png",
-      },
-      {
-        url: "/favicon/android-chrome-512x512.png",
-        sizes: "512x512",
-        type: "image/png",
-      },
+      { url: "/favicon/android-chrome-192x192.png", sizes: "192x192", type: "image/png" },
+      { url: "/favicon/android-chrome-512x512.png", sizes: "512x512", type: "image/png" },
     ],
     apple: [{ url: "/favicon/apple-touch-icon.png", sizes: "180x180" }],
   },
@@ -133,38 +93,13 @@
   verification: {
     google: process.env["GOOGLE_SITE_VERIFICATION"] || undefined,
     other: process.env["BING_SITE_VERIFICATION"]
-      ? {
-          "msvalidate.01": process.env["BING_SITE_VERIFICATION"] as string,
-        }
+      ? { "msvalidate.01": process.env["BING_SITE_VERIFICATION"] as string }
       : undefined,
   },
   appleWebApp: { capable: true, statusBarStyle: "default", title: "QwikSale" },
   category: "marketplace",
 };
 
-<<<<<<< HEAD
-export default async function RootLayout({
-  children,
-}: {
-  children: React.ReactNode;
-}) {
-  const session = await safeAuth();
-  const h = await readHeaders();
-  const nonce = h.get("x-nonce") ?? undefined;
-
-  const enableAnalytics =
-    process.env["NODE_ENV"] === "production" &&
-    process.env["NEXT_PUBLIC_E2E"] !== "1" &&
-    process.env["NEXT_PUBLIC_ENABLE_ANALYTICS"] !== "0";
-
-  return (
-    <html
-      lang="en-KE"
-      dir="ltr"
-      className="h-full"
-      suppressHydrationWarning
-    >
-=======
 export default async function RootLayout({ children }: { children: React.ReactNode }) {
   // ✅ Server-side session to prevent auth flicker in header
   const session = await auth();
@@ -233,45 +168,23 @@
         </Script>
       </head>
 
->>>>>>> 9b8fc135
       <body
         className={`${fontVars} h-full text-gray-900 antialiased dark:text-slate-100`}
         style={{ fontFeatureSettings: "'kern' 1, 'liga' 1, 'calt' 1" }}
         data-env={isPreview ? "preview" : "prod"}
       >
-<<<<<<< HEAD
-        {/* Slash hotkey → search. No mount-time URL mutation. */}
-        <SearchHotkeyClient />
-
-        <Providers
-          session={session}
-          refetchIntervalSec={0}
-          refetchOnWindowFocus={false}
-          remountOnUserChange
-        >
-=======
         {/* Provide initial session so header renders final auth state */}
         <Providers session={session}>
->>>>>>> 9b8fc135
           <SiteHeader />
           {children}
           <Footer />
         </Providers>
 
-<<<<<<< HEAD
-        {enableAnalytics ? (
-          <>
-            <VercelAnalytics />
-            <Analytics />
-          </>
-        ) : null}
-=======
         {/* Analytics */}
         <VercelAnalytics />
         <Analytics />
->>>>>>> 9b8fc135
 
-        {enableAnalytics && process.env["NEXT_PUBLIC_PLAUSIBLE_DOMAIN"] ? (
+        {process.env["NEXT_PUBLIC_PLAUSIBLE_DOMAIN"] ? (
           <Script
             id="plausible"
             strategy="afterInteractive"
