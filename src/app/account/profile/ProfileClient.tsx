// src/app/account/profile/ProfileClient.tsx
"use client";

import { useEffect, useMemo, useState } from "react";
import Link from "next/link";
import { useRouter } from "next/navigation";
import toast from "react-hot-toast";
import { normalizeKenyanPhone } from "@/app/lib/phone";
<<<<<<< HEAD
import ProfilePhotoUploader from "@/app/components/account/ProfilePhotoUploader";
=======
>>>>>>> 84752c83

type Profile = {
  id: string;
  email: string | null;
  username: string | null;
  whatsapp: string | null;
  city: string | null;
  country: string | null;
  postalCode: string | null;
  address: string | null;
  image?: string | null; // 👈 include current avatar
};

<<<<<<< HEAD
type MeProfileResponse = { user: Profile } | { error: string };
=======
type MeProfileResponse =
  | { user: Profile }
  | { error: string };
>>>>>>> 84752c83

export default function ProfileClient() {
  const router = useRouter();

  const [loading, setLoading] = useState(true);
  const [saving, setSaving] = useState(false);

  const [email, setEmail] = useState("");
  const [username, setUsername] = useState("");
  const [whatsapp, setWhatsapp] = useState("");
  const [city, setCity] = useState("");
  const [country, setCountry] = useState("");
  const [postalCode, setPostalCode] = useState("");
  const [address, setAddress] = useState("");
<<<<<<< HEAD
  const [image, setImage] = useState<string | null>(null); // 👈 pass to uploader as initial
=======
>>>>>>> 84752c83

  useEffect(() => {
    let alive = true;
    const ctrl = new AbortController();

    (async () => {
      try {
        const r = await fetch("/api/me/profile", {
          cache: "no-store",
          credentials: "same-origin",
          signal: ctrl.signal,
          headers: { accept: "application/json" },
        });
        if (r.status === 401) {
          toast.error("Please sign in to view your profile.");
          router.replace("/signin?callbackUrl=%2Faccount%2Fprofile");
          return;
        }
        if (!r.ok) {
          toast.error("Failed to load profile.");
          return;
        }
        const j = (await r.json().catch(() => ({}))) as MeProfileResponse;
        const u = (j as any)?.user as Profile | undefined;
        if (alive && u) {
          setEmail(u.email ?? "");
          setUsername(u.username ?? "");
          setWhatsapp(u.whatsapp ?? "");
          setCity(u.city ?? "");
          setCountry(u.country ?? "");
          setPostalCode(u.postalCode ?? "");
          setAddress(u.address ?? "");
          setImage(u.image ?? null); // 👈
        }
      } catch {
        toast.error("Network error while loading profile.");
      } finally {
        if (alive) setLoading(false);
      }
    })();

    return () => {
      alive = false;
      ctrl.abort();
    };
  }, [router]);

  const normalizedWa = useMemo(() => {
    const raw = (whatsapp || "").trim();
    if (!raw) return "";
    return normalizeKenyanPhone(raw) || "";
  }, [whatsapp]);

  function snapNormalizeWhatsapp() {
    if (!whatsapp) return;
    if (!normalizedWa) return;
    const pretty = `+${normalizedWa}`;
    if (whatsapp !== pretty) setWhatsapp(pretty);
  }

  async function onSave(e: React.FormEvent) {
    e.preventDefault();
    if (saving) return;

    const waRaw = whatsapp.trim();
    const wa = waRaw ? normalizeKenyanPhone(waRaw) : null;
    if (waRaw && !wa) {
      toast.error("Enter a valid Kenyan WhatsApp number (e.g. 07XXXXXXXX or +2547XXXXXXX).");
      return;
    }

    const payload = {
      whatsapp: wa ?? null,
      city: city.trim(),
      country: country.trim(),
      postalCode: postalCode.trim(),
      address: address.trim(),
      // Note: profile photo is now managed via /api/account/profile/photo
    };

    try {
      setSaving(true);
      const r = await fetch("/api/me/profile", {
        method: "PATCH",
        headers: { "Content-Type": "application/json", accept: "application/json" },
        credentials: "same-origin",
        cache: "no-store",
        body: JSON.stringify(payload),
      });
      const j = await r.json().catch(() => ({}));
      if (!r.ok) {
        toast.error((j as any)?.error || "Failed to save profile.");
        return;
      }
      toast.success("Profile updated!");
      router.refresh();
    } catch {
      toast.error("Network error while saving profile.");
    } finally {
      setSaving(false);
    }
  }

  if (loading) {
    return (
      <div className="card p-5">
        <p className="text-sm text-gray-600 dark:text-slate-400">Loading…</p>
      </div>
    );
  }

  return (
    <form onSubmit={onSave} className="space-y-5" aria-busy={saving}>
      <div className="card p-5">
        <h2 className="text-base font-semibold mb-3">Account</h2>
        <div className="grid sm:grid-cols-2 gap-3">
          <div>
            <label className="label">Email</label>
            <input className="input" value={email} disabled readOnly />
          </div>
          <div>
            <label className="label">Username</label>
            <input className="input" value={username} disabled readOnly />
          </div>
        </div>
      </div>

<<<<<<< HEAD
      {/* 👇 New: native file uploader for profile photo */}
      <div className="card p-5">
        <h2 className="text-base font-semibold mb-3">Profile photo</h2>
        <ProfilePhotoUploader initialImage={image} />
      </div>

=======
>>>>>>> 84752c83
      <div className="card p-5">
        <h2 className="text-base font-semibold mb-3">Contact</h2>
        <div className="grid sm:grid-cols-2 gap-3">
          <div>
            <label htmlFor="whatsapp" className="label">
              WhatsApp (optional)
            </label>
            <input
              id="whatsapp"
              className="input"
              placeholder="07XXXXXXXX or +2547XXXXXXX"
              value={whatsapp}
              onChange={(e) => setWhatsapp(e.target.value)}
              onBlur={snapNormalizeWhatsapp}
              inputMode="tel"
              aria-invalid={!!whatsapp && !normalizedWa}
            />
            {whatsapp ? (
              <p className="mt-1 text-xs">
                Normalized:{" "}
                {normalizedWa ? (
                  <span className="text-emerald-600">+{normalizedWa}</span>
                ) : (
                  <span className="text-red-600">Invalid</span>
                )}
              </p>
            ) : null}
          </div>
        </div>
      </div>

      <div className="card p-5">
        <h2 className="text-base font-semibold mb-3">Location</h2>
        <div className="grid sm:grid-cols-2 gap-3">
          <div>
            <label className="label" htmlFor="city">
              City
            </label>
            <input
              id="city"
              className="input"
              value={city}
              onChange={(e) => setCity(e.target.value)}
              placeholder="Nairobi"
            />
          </div>
          <div>
            <label className="label" htmlFor="country">
              Country
            </label>
            <input
              id="country"
              className="input"
              value={country}
              onChange={(e) => setCountry(e.target.value)}
              placeholder="Kenya"
            />
          </div>
          <div>
            <label className="label" htmlFor="postal">
              Postal code
            </label>
            <input
              id="postal"
              className="input"
              value={postalCode}
              onChange={(e) => setPostalCode(e.target.value)}
              placeholder="00100"
              inputMode="numeric"
            />
          </div>
          <div>
            <label className="label" htmlFor="address">
              Address
            </label>
            <input
              id="address"
              className="input"
              value={address}
              onChange={(e) => setAddress(e.target.value)}
              placeholder="Street, building, etc."
            />
          </div>
        </div>
      </div>

      <div className="flex items-center gap-3">
        <button type="submit" disabled={saving} className="btn-gradient-primary disabled:opacity-60">
          {saving ? "Saving…" : "Save changes"}
        </button>
        <Link href="/dashboard" className="btn-outline">
          Cancel
        </Link>
      </div>
    </form>
  );
}<|MERGE_RESOLUTION|>--- conflicted
+++ resolved
@@ -6,10 +6,14 @@
 import { useRouter } from "next/navigation";
 import toast from "react-hot-toast";
 import { normalizeKenyanPhone } from "@/app/lib/phone";
-<<<<<<< HEAD
-import ProfilePhotoUploader from "@/app/components/account/ProfilePhotoUploader";
-=======
->>>>>>> 84752c83
+
+/**
+ * Client-side profile editor used by /account/profile
+ *
+ * This component fetches the current user's profile, lets them edit a few fields,
+ * and PATCHes back to /api/me/profile. It intentionally does not assume any props,
+ * so it's safe to import as <ProfileClient /> from the page file.
+ */
 
 type Profile = {
   id: string;
@@ -23,13 +27,13 @@
   image?: string | null; // 👈 include current avatar
 };
 
-<<<<<<< HEAD
-type MeProfileResponse = { user: Profile } | { error: string };
-=======
 type MeProfileResponse =
-  | { user: Profile }
-  | { error: string };
->>>>>>> 84752c83
+  | {
+      user: Profile;
+    }
+  | {
+      error: string;
+    };
 
 export default function ProfileClient() {
   const router = useRouter();
@@ -37,17 +41,15 @@
   const [loading, setLoading] = useState(true);
   const [saving, setSaving] = useState(false);
 
-  const [email, setEmail] = useState("");
-  const [username, setUsername] = useState("");
-  const [whatsapp, setWhatsapp] = useState("");
-  const [city, setCity] = useState("");
-  const [country, setCountry] = useState("");
-  const [postalCode, setPostalCode] = useState("");
-  const [address, setAddress] = useState("");
-<<<<<<< HEAD
-  const [image, setImage] = useState<string | null>(null); // 👈 pass to uploader as initial
-=======
->>>>>>> 84752c83
+  const [email, setEmail] = useState<string>("");
+  const [username, setUsername] = useState<string>("");
+  const [whatsapp, setWhatsapp] = useState<string>("");
+  const [city, setCity] = useState<string>("");
+  const [country, setCountry] = useState<string>("");
+  const [postalCode, setPostalCode] = useState<string>("");
+  const [address, setAddress] = useState<string>("");
+
+  const abortRef = useRef<AbortController | null>(null);
 
   useEffect(() => {
     let alive = true;
@@ -175,15 +177,7 @@
         </div>
       </div>
 
-<<<<<<< HEAD
-      {/* 👇 New: native file uploader for profile photo */}
-      <div className="card p-5">
-        <h2 className="text-base font-semibold mb-3">Profile photo</h2>
-        <ProfilePhotoUploader initialImage={image} />
-      </div>
-
-=======
->>>>>>> 84752c83
+      {/* Contact */}
       <div className="card p-5">
         <h2 className="text-base font-semibold mb-3">Contact</h2>
         <div className="grid sm:grid-cols-2 gap-3">
