"use client";
// src/app/hooks/useFavorite.ts

import { useCallback, useEffect, useMemo, useRef, useState } from "react";

type Entity = "product" | "service";

type Options = {
  initial?: boolean;
  initialCount?: number;
  onChange?: (isFavorited: boolean, count: number) => void;
  requireAuth?: boolean;
  onUnauthorized?: () => void;
  basePath?: string;
  toast?: { success(msg: string): void; error(msg: string): void };
  entity?: Entity;
};

export function useFavorite(id: string, opts: Options = {}) {
  const {
    initial = false,
    initialCount = 0,
    onChange,
    requireAuth = true,
    onUnauthorized,
    basePath = "/api",
    toast,
    entity = "product",
  } = opts;

  const [isFavorited, setIsFavorited] = useState<boolean>(initial);
  const [count, setCount] = useState<number>(initialCount);
  const [loading, setLoading] = useState<boolean>(false);
  const [error, setError] = useState<string | null>(null);

  const mounted = useRef(true);
  const inFlight = useRef<AbortController | null>(null);
  const busy = useRef(false);
  const stateRef = useRef({ isFavorited: initial, count: initialCount });
  stateRef.current.isFavorited = isFavorited;
  stateRef.current.count = count;

  useEffect(() => {
    mounted.current = true;
    return () => {
      mounted.current = false;
      inFlight.current?.abort();
    };
  }, []);

  const signInRedirect = useCallback(() => {
    if (onUnauthorized) return onUnauthorized();
    if (!requireAuth) return;
    try {
      if (typeof window !== "undefined") {
<<<<<<< HEAD
=======
        // If already on /signin, avoid a redundant reload
>>>>>>> 9b8fc135
        if (window.location.pathname === "/signin") return;
        const path = window.location.pathname + window.location.search + window.location.hash;
        const cb = encodeURIComponent(path || "/");
        window.location.href = `/signin?callbackUrl=${cb}`;
      }
    } catch {
      /* no-op */
    }
  }, [onUnauthorized, requireAuth]);

  const buildBody = useCallback(() => {
<<<<<<< HEAD
    const body: Record<string, unknown> = { entity, id };
=======
    const body: Record<string, unknown> = {
      // New generic fields
      entity,
      id,
    };
    // Back-compat shadow fields so older handlers still work
>>>>>>> 9b8fc135
    if (entity === "product") body["productId"] = id;
    if (entity === "service") body["serviceId"] = id;
    return body;
  }, [entity, id]);

  async function requestOnce(
    method: "POST" | "DELETE",
    body: Record<string, unknown>,
    retry = true
  ): Promise<{ ok: boolean; status: number; json: any }> {
    inFlight.current?.abort();
    const controller = new AbortController();
    inFlight.current = controller;
    const url = `${basePath}/favorites`;

    const doFetch = async () => {
      const res = await fetch(url, {
        method,
        headers: { "Content-Type": "application/json", Accept: "application/json" },
        body: JSON.stringify(body),
        cache: "no-store",
        credentials: "include",
        signal: controller.signal,
      });
      let json: any = null;
      try {
        const text = await res.text();
        json = text ? JSON.parse(text) : {};
      } catch {
        json = {};
      }
      return { ok: res.ok, status: res.status, json };
    };

    try {
      return await doFetch();
    } catch (err: any) {
      if (retry && err?.name !== "AbortError") {
        try {
          return await doFetch();
        } catch {}
      }
      throw err;
    }
  }

  const add = useCallback(async () => {
    if (!id || loading || busy.current) return;
    busy.current = true;
    setLoading(true);
    setError(null);

    const prevFav = stateRef.current.isFavorited;
    const prevCount = stateRef.current.count;
    if (!prevFav) {
      setIsFavorited(true);
      setCount((c) => c + 1);
    }

    try {
      const { ok, status, json } = await requestOnce("POST", buildBody());
      if (status === 401) {
        if (mounted.current) {
          setIsFavorited(prevFav);
          setCount(prevCount);
        }
        signInRedirect();
        throw new Error("Unauthorized");
      }
      if (!ok || (json && json.ok === false)) {
        throw new Error(json?.error || `Failed to favorite (${status})`);
      }
      if (mounted.current) {
        if (typeof json?.count === "number") setCount(Math.max(0, json.count));
        if (typeof json?.favorited === "boolean") setIsFavorited(json.favorited);
      }
      onChange?.(
        true,
        typeof json?.count === "number" ? json.count : prevFav ? prevCount : prevCount + 1
      );
      toast?.success?.("Saved to favorites");
    } catch (e: any) {
      if (mounted.current) {
        setIsFavorited(prevFav);
        setCount(prevCount);
        setError(e?.message || "Failed to favorite");
        toast?.error?.("Failed to favorite");
      }
    } finally {
      if (mounted.current) setLoading(false);
      busy.current = false;
    }
  }, [id, loading, onChange, toast, signInRedirect, buildBody]);

  const remove = useCallback(async () => {
    if (!id || loading || busy.current) return;
    busy.current = true;
    setLoading(true);
    setError(null);

    const prevFav = stateRef.current.isFavorited;
    const prevCount = stateRef.current.count;
    if (prevFav) {
      setIsFavorited(false);
      setCount((c) => Math.max(0, c - 1));
    }

    try {
      const { ok, status, json } = await requestOnce("DELETE", buildBody());
      if (status === 401) {
        if (mounted.current) {
          setIsFavorited(prevFav);
          setCount(prevCount);
        }
        signInRedirect();
        throw new Error("Unauthorized");
      }
      if (!ok || (json && json.ok === false)) {
        throw new Error(json?.error || `Failed to unfavorite (${status})`);
      }
      if (mounted.current) {
        if (typeof json?.count === "number") setCount(Math.max(0, json.count));
        if (typeof json?.favorited === "boolean") setIsFavorited(json.favorited);
      }
      onChange?.(
        false,
        typeof json?.count === "number"
          ? json.count
          : prevFav
          ? Math.max(0, prevCount - 1)
          : prevCount
      );
      toast?.success?.("Removed from favorites");
    } catch (e: any) {
      if (mounted.current) {
        setIsFavorited(prevFav);
        setCount(prevCount);
        setError(e?.message || "Failed to unfavorite");
        toast?.error?.("Failed to unfavorite");
      }
    } finally {
      if (mounted.current) setLoading(false);
      busy.current = false;
    }
  }, [id, loading, onChange, toast, signInRedirect, buildBody]);

  const toggle = useCallback(async () => {
    return stateRef.current.isFavorited ? remove() : add();
  }, [add, remove]);

  return {
    isFavorited,
    count,
    loading,
    error,
    add,
    remove,
    toggle,
    setIsFavorited,
    setCount,
  };
}<|MERGE_RESOLUTION|>--- conflicted
+++ resolved
@@ -1,18 +1,27 @@
+// src/app/hooks/useFavorite.ts
 "use client";
-// src/app/hooks/useFavorite.ts
 
 import { useCallback, useEffect, useMemo, useRef, useState } from "react";
 
 type Entity = "product" | "service";
 
 type Options = {
+  /** Initial favorite state for faster first render (optional). */
   initial?: boolean;
+  /** Initial count shown next to the heart (optional). */
   initialCount?: number;
+  /** Called after a successful toggle/add/remove. */
   onChange?: (isFavorited: boolean, count: number) => void;
+  /** If true, redirect to /signin on 401 with ?callbackUrl=<current>. */
   requireAuth?: boolean;
+  /** Custom unauthorized handler (takes precedence over requireAuth). */
   onUnauthorized?: () => void;
+  /** API base path (default: "/api"). */
   basePath?: string;
+  /** Optional toast shim (e.g., react-hot-toast). */
   toast?: { success(msg: string): void; error(msg: string): void };
+
+  /** New: which entity this id refers to ("product" | "service"). Default "product". */
   entity?: Entity;
 };
 
@@ -25,7 +34,7 @@
     onUnauthorized,
     basePath = "/api",
     toast,
-    entity = "product",
+    entity = "product", // back-compat default
   } = opts;
 
   const [isFavorited, setIsFavorited] = useState<boolean>(initial);
@@ -35,7 +44,7 @@
 
   const mounted = useRef(true);
   const inFlight = useRef<AbortController | null>(null);
-  const busy = useRef(false);
+  const busy = useRef(false); // simple mutex to avoid overlapping calls
   const stateRef = useRef({ isFavorited: initial, count: initialCount });
   stateRef.current.isFavorited = isFavorited;
   stateRef.current.count = count;
@@ -53,10 +62,7 @@
     if (!requireAuth) return;
     try {
       if (typeof window !== "undefined") {
-<<<<<<< HEAD
-=======
         // If already on /signin, avoid a redundant reload
->>>>>>> 9b8fc135
         if (window.location.pathname === "/signin") return;
         const path = window.location.pathname + window.location.search + window.location.hash;
         const cb = encodeURIComponent(path || "/");
@@ -67,17 +73,14 @@
     }
   }, [onUnauthorized, requireAuth]);
 
+  // Construct a body that’s friendly to both old and new API handlers
   const buildBody = useCallback(() => {
-<<<<<<< HEAD
-    const body: Record<string, unknown> = { entity, id };
-=======
     const body: Record<string, unknown> = {
       // New generic fields
       entity,
       id,
     };
     // Back-compat shadow fields so older handlers still work
->>>>>>> 9b8fc135
     if (entity === "product") body["productId"] = id;
     if (entity === "service") body["serviceId"] = id;
     return body;
@@ -91,6 +94,7 @@
     inFlight.current?.abort();
     const controller = new AbortController();
     inFlight.current = controller;
+
     const url = `${basePath}/favorites`;
 
     const doFetch = async () => {
@@ -99,7 +103,7 @@
         headers: { "Content-Type": "application/json", Accept: "application/json" },
         body: JSON.stringify(body),
         cache: "no-store",
-        credentials: "include",
+        credentials: "include", // keep session cookies
         signal: controller.signal,
       });
       let json: any = null;
@@ -130,6 +134,7 @@
     setLoading(true);
     setError(null);
 
+    // optimistic
     const prevFav = stateRef.current.isFavorited;
     const prevCount = stateRef.current.count;
     if (!prevFav) {
@@ -178,6 +183,7 @@
     setLoading(true);
     setError(null);
 
+    // optimistic
     const prevFav = stateRef.current.isFavorited;
     const prevCount = stateRef.current.count;
     if (prevFav) {
@@ -229,13 +235,16 @@
   }, [add, remove]);
 
   return {
+    // state
     isFavorited,
     count,
     loading,
     error,
+    // actions
     add,
     remove,
     toggle,
+    // utilities
     setIsFavorited,
     setCount,
   };
