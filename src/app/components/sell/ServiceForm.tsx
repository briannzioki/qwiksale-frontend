// src/app/components/sell/ServiceForm.tsx
"use client";

import { useCallback, useMemo, useState } from "react";
import { toast } from "react-hot-toast";
import { categoryOptions, subcategoryOptions } from "@/app/data/categories";
import { normalizeMsisdn } from "@/app/data/products";
import GalleryUploader from "@/app/components/media/GalleryUploader";
import { useServices } from "@/app/lib/servicesStore";

type InitialService = {
  id: string;
  name: string;
  description: string | null;
  category: string;
  subcategory: string | null;
  price: number | null; // null => contact for quote
  rateType: "hour" | "day" | "fixed";
  serviceArea: string | null;
  availability: string | null;
  image: string | null;
  gallery: string[];
  location: string | null;
  status: "ACTIVE" | "SOLD" | "HIDDEN" | "DRAFT";
};

type BaseProps = {
  className?: string;
  onCreatedAction?: (id: string) => void | Promise<void>;
  onUpdatedAction?: (id: string) => void | Promise<void>;
};

type CreateProps = BaseProps & {
  mode?: "create";
  serviceId?: undefined;
  initialValues?: Partial<InitialService>;
};

type EditProps = BaseProps & {
  mode: "edit";
  serviceId: string;
  initialValues: InitialService;
};

type Props = CreateProps | EditProps;
type RateType = "hour" | "day" | "fixed";

<<<<<<< HEAD
// Coercion helpers
const s = (v: unknown): string => (typeof v === "string" ? v : String(v ?? ""));
const sv = (v: unknown): string => (v == null ? "" : s(v));

export default function ServiceForm(props: Props) {
  const { className = "" } = props;
  const isEdit = props.mode === "edit";
  const initial =
    (isEdit
      ? (props as EditProps).initialValues
      : (props as CreateProps).initialValues) ?? undefined;

  const catOpts = useMemo(() => categoryOptions() ?? [], []);
  const startCategory = sv(initial?.category || catOpts[0]?.value);
  const [category, setCategory] = useState<string>(startCategory);

  const firstSubFor = (cat: string): string => {
    const subs = subcategoryOptions(cat) ?? [];
    return sv(subs[0]?.value);
  };

  const startSubcategory = sv(initial?.subcategory || firstSubFor(startCategory));
  const [subcategory, setSubcategory] = useState<string>(startSubcategory);

  const [name, setName] = useState<string>(sv(initial?.name));
  const [price, setPrice] = useState<number | "">(
    typeof initial?.price === "number" ? initial.price : ""
  );
  const [rateType, setRateType] = useState<RateType>(
    ((initial?.rateType as RateType) ?? "fixed") as RateType
  );
  const [serviceArea, setServiceArea] = useState<string>(sv(initial?.serviceArea));
  const [availability, setAvailability] = useState<string>(sv(initial?.availability));
  const [location, setLocation] = useState<string>(sv(initial?.location));
  const [description, setDescription] = useState<string>(sv(initial?.description));

  const initialGallery = Array.isArray(initial?.gallery)
    ? initial!.gallery.filter(Boolean).map(String)
    : [];
  const [gallery, setGallery] = useState<string[]>(initialGallery);
  const [pendingFiles, setPendingFiles] = useState<File[]>([]);

=======
export default function ServiceForm({ onCreatedAction, className = "" }: Props) {
  // Precompute top-level options once
  const catOpts = useMemo(() => categoryOptions(), []);
  const [category, setCategory] = useState<string>(catOpts[0]?.value || "");

  // Subcategory depends on category
  const subOpts = useMemo(() => subcategoryOptions(category), [category]);
  const [subcategory, setSubcategory] = useState<string>(subOpts[0]?.value || "");

  const [name, setName] = useState("");
  const [price, setPrice] = useState<number | "">("");
  const [rateType, setRateType] = useState<RateType>("fixed");
  const [serviceArea, setServiceArea] = useState("");
  const [availability, setAvailability] = useState("");
  const [location, setLocation] = useState("");
  const [description, setDescription] = useState("");
  const [phone, setPhone] = useState("");
  const [files, setFiles] = useState<File[]>([]); // placeholder for future image upload
>>>>>>> 84752c83
  const [busy, setBusy] = useState(false);
  const [phone, setPhone] = useState("");

  const subOpts = useMemo(() => subcategoryOptions(category) ?? [], [category]);

<<<<<<< HEAD
  const canSubmit =
=======
  // Strict boolean (was truthy string earlier)
  const can =
>>>>>>> 84752c83
    name.trim().length > 0 &&
    category.length > 0 &&
    description.trim().length >= 10 &&
    (price === "" || Number(price) >= 0);

  const onChangeCategory = useCallback((value: string) => {
    setCategory(value);
    const first = firstSubFor(value);
    setSubcategory(first);
  }, []);

<<<<<<< HEAD
  // cache-aware actions
  const { addService, updateService } = useServices();

  async function uploadPending(): Promise<string[]> {
    if (!pendingFiles.length) return [];
    const uploads = pendingFiles.slice(0, 10).map(async (f) => {
      const fd = new FormData();
      fd.append("file", f);
      const up = await fetch("/api/upload", { method: "POST", body: fd });
      const uj = (await up.json().catch(() => ({}))) as any;
      if (!up.ok || !(uj?.url || uj?.secure_url)) throw new Error(uj?.error || "Upload failed");
      return String(uj.url || uj.secure_url);
    });
    return Promise.all(uploads);
  }
=======
  const onFiles = (e: React.ChangeEvent<HTMLInputElement>) => {
    const next = Array.from(e.target.files || []);
    setFiles(next.slice(0, 10));
    // reset to allow picking the same files again
    e.currentTarget.value = "";
  };
>>>>>>> 84752c83

  const onChangeCategory = useCallback((value: string) => {
    setCategory(value);
    const first = subcategoryOptions(value)[0]?.value || "";
    setSubcategory(first);
  }, []);

  const submit = useCallback(
    async (e: React.FormEvent<HTMLFormElement>) => {
      e.preventDefault();
      if (busy) return;

      const msisdn = normalizeMsisdn(phone);
      if (phone && !msisdn) {
        toast.error("Phone must be Safaricom format (2547XXXXXXXX)");
        return;
      }

      // Nudge: this lightweight form doesn’t upload images yet
      if (files.length > 0) {
        toast("Heads up: image upload isn’t wired yet — service will be created without photos.", {
          icon: "📷",
        });
      }

      setBusy(true);
      try {
<<<<<<< HEAD
        const uploaded = await uploadPending();
        const mergedGallery = [...gallery, ...uploaded].slice(0, 10).map(String);
        const cover = mergedGallery[0] || null;

=======
        // Keep shape aligned with our API & later readers
>>>>>>> 84752c83
        const payload = {
          name: name.trim(),
          description: description.trim(),
          category,
          subcategory: subcategory || null,
          price: price === "" ? null : Math.max(0, Math.floor(Number(price) || 0)),
          rateType,
          serviceArea: serviceArea.trim() || null,
          availability: availability.trim() || null,
<<<<<<< HEAD
=======
          sellerPhone: msisdn ?? null,
          // prefer explicit 'location'; otherwise use serviceArea as a fallback for display
>>>>>>> 84752c83
          location: (location || serviceArea).trim() || null,
          sellerPhone: msisdn ?? null,
          image: cover,
          gallery: mergedGallery,
          images: mergedGallery,
        };

        if (!isEdit) {
          const { id } = await addService(payload);
          toast.success("Service posted");
          (window as any).plausible?.("Service Created", { props: { category, subcategory } });
          await props.onCreatedAction?.(id);
          setPendingFiles([]);
          return;
        }

<<<<<<< HEAD
        const id = (props as EditProps).serviceId;
        await updateService(id, payload);
        toast.success("Changes saved");
        await props.onUpdatedAction?.(id);
        setPendingFiles([]);
=======
        // Be robust about where the ID might be
        const id: string =
          String(j?.serviceId || j?.id || j?.service?.id || j?.data?.id || "").trim();

        toast.success("Service posted");
        (window as any).plausible?.("Service Created", { props: { category, subcategory } });
        await onCreatedAction?.(id);
>>>>>>> 84752c83
      } catch (err: any) {
        toast.error(err?.message || (isEdit ? "Failed to save changes" : "Failed to create service"));
      } finally {
        setBusy(false);
      }
    },
    [
      addService,
      availability,
      busy,
      category,
      description,
<<<<<<< HEAD
      gallery,
      isEdit,
=======
      files.length,
>>>>>>> 84752c83
      location,
      name,
      phone,
      price,
      props,
      rateType,
      serviceArea,
      subcategory,
      updateService,
    ]
  );

  return (
    <form
      onSubmit={submit}
<<<<<<< HEAD
      className={["rounded-2xl border bg-white p-5 shadow-sm dark:border-gray-800 dark:bg-gray-900", className].join(" ")}
=======
      className={[
        "rounded-2xl border bg-white p-5 shadow-sm dark:border-gray-800 dark:bg-gray-900",
        className,
      ].join(" ")}
>>>>>>> 84752c83
      aria-labelledby="service-form-title"
      noValidate
    >
      <h2 id="service-form-title" className="text-lg font-bold">
<<<<<<< HEAD
        {isEdit ? "Edit Service" : "Post a Service"}
=======
        Post a Service
>>>>>>> 84752c83
      </h2>

      <div className="mt-4 grid grid-cols-1 gap-4 md:grid-cols-2">
        <div>
<<<<<<< HEAD
          <label className="text-sm font-medium" htmlFor="sf-name">Service name</label>
=======
          <label className="text-sm font-medium" htmlFor="sf-name">
            Service name
          </label>
>>>>>>> 84752c83
          <input
            id="sf-name"
            value={name}
            onChange={(e) => setName(e.target.value)}
            className="mt-1 w-full rounded-xl border px-3 py-2 dark:border-gray-700 dark:bg-gray-950"
            required
            minLength={3}
            placeholder="e.g. House Cleaning, Plumbing, Tutoring…"
          />
        </div>

        <div>
<<<<<<< HEAD
          <label className="text-sm font-medium" htmlFor="sf-category">Category</label>
=======
          <label className="text-sm font-medium" htmlFor="sf-category">
            Category
          </label>
>>>>>>> 84752c83
          <select
            id="sf-category"
            value={category}
            onChange={(e) => onChangeCategory(e.target.value)}
            className="mt-1 w-full rounded-xl border px-3 py-2 dark:border-gray-700 dark:bg-gray-950"
          >
<<<<<<< HEAD
            {(catOpts ?? []).map((o: any) => {
              const val = sv(o?.value);
              const key = s(o?.value ?? o?.label ?? val);
              return (
                <option key={key} value={val}>
                  {o?.label ?? val}
                </option>
              );
            })}
=======
            {catOpts.map((o) => (
              <option key={o.value} value={o.value}>
                {o.label}
              </option>
            ))}
>>>>>>> 84752c83
          </select>
        </div>

        <div>
<<<<<<< HEAD
          <label className="text-sm font-medium" htmlFor="sf-subcategory">Subcategory (optional)</label>
=======
          <label className="text-sm font-medium" htmlFor="sf-subcategory">
            Subcategory (optional)
          </label>
>>>>>>> 84752c83
          <select
            id="sf-subcategory"
            value={subcategory}
            onChange={(e) => setSubcategory(e.target.value)}
            className="mt-1 w-full rounded-xl border px-3 py-2 dark:border-gray-700 dark:bg-gray-950"
          >
<<<<<<< HEAD
            {subOpts.length > 0
              ? subOpts.map((o: any) => {
                  const val = sv(o?.value);
                  const key = s(o?.value ?? o?.label ?? val);
                  return (
                    <option key={key} value={val}>
                      {o?.label ?? val}
                    </option>
                  );
                })
              : <option value="">—</option>}
=======
            {subOpts.length > 0 ? (
              subOpts.map((o) => (
                <option key={o.value} value={o.value}>
                  {o.label}
                </option>
              ))
            ) : (
              <option value="">—</option>
            )}
>>>>>>> 84752c83
          </select>
        </div>

        <div>
<<<<<<< HEAD
          <label className="text-sm font-medium" htmlFor="sf-rateType">Rate type</label>
=======
          <label className="text-sm font-medium" htmlFor="sf-rateType">
            Rate type
          </label>
>>>>>>> 84752c83
          <select
            id="sf-rateType"
            value={rateType}
            onChange={(e) => setRateType(e.target.value as RateType)}
            className="mt-1 w-full rounded-xl border px-3 py-2 dark:border-gray-700 dark:bg-gray-950"
          >
            <option value="fixed">Fixed</option>
            <option value="hour">Per hour</option>
            <option value="day">Per day</option>
          </select>
        </div>

        <div>
<<<<<<< HEAD
          <label className="text-sm font-medium" htmlFor="sf-price">Price (KES)</label>
=======
          <label className="text-sm font-medium" htmlFor="sf-price">
            Price (KES)
          </label>
>>>>>>> 84752c83
          <input
            id="sf-price"
            type="number"
            min={0}
            value={price === "" ? "" : price}
            onChange={(e) =>
              setPrice(e.target.value === "" ? "" : Math.max(0, Math.floor(Number(e.target.value) || 0)))
            }
            className="mt-1 w-full rounded-xl border px-3 py-2 dark:border-gray-700 dark:bg-gray-950"
            placeholder="Leave empty for “Contact for quote”"
          />
        </div>

        <div>
<<<<<<< HEAD
          <label className="text-sm font-medium" htmlFor="sf-location">Base location</label>
=======
          <label className="text-sm font-medium" htmlFor="sf-location">
            Base location
          </label>
>>>>>>> 84752c83
          <input
            id="sf-location"
            value={location}
            onChange={(e) => setLocation(e.target.value)}
            className="mt-1 w-full rounded-xl border px-3 py-2 dark:border-gray-700 dark:bg-gray-950"
            placeholder="e.g. Nairobi"
          />
        </div>

        <div>
<<<<<<< HEAD
          <label className="text-sm font-medium" htmlFor="sf-area">Service area (optional)</label>
=======
          <label className="text-sm font-medium" htmlFor="sf-area">
          Service area (optional)
          </label>
>>>>>>> 84752c83
          <input
            id="sf-area"
            value={serviceArea}
            onChange={(e) => setServiceArea(e.target.value)}
            className="mt-1 w-full rounded-xl border px-3 py-2 dark:border-gray-700 dark:bg-gray-950"
            placeholder="e.g. Nairobi & Kiambu"
          />
        </div>

        <div>
<<<<<<< HEAD
          <label className="text-sm font-medium" htmlFor="sf-avail">Availability (optional)</label>
=======
          <label className="text-sm font-medium" htmlFor="sf-avail">
            Availability (optional)
          </label>
>>>>>>> 84752c83
          <input
            id="sf-avail"
            value={availability}
            onChange={(e) => setAvailability(e.target.value)}
            className="mt-1 w-full rounded-xl border px-3 py-2 dark:border-gray-700 dark:bg-gray-950"
            placeholder="e.g. Mon–Sat, 8am–6pm"
          />
        </div>

<<<<<<< HEAD
        {/* Photos (reusable uploader) */}
        <div className="md:col-span-2">
          <GalleryUploader
            value={gallery}
            onChangeAction={(next) => setGallery(next)}
            onFilesSelectedAction={(files) =>
              setPendingFiles((cur) => [...cur, ...files].slice(0, 10))
            }
            max={10}
          />
          <div className="mt-2 text-xs text-gray-600 dark:text-gray-400" aria-live="polite">
            {pendingFiles.length ? `${pendingFiles.length} new selected (to upload on save)` : "No new files selected"}
=======
        {/* Lightweight placeholder for future image upload */}
        <div className="md:col-span-2">
          <label className="text-sm font-medium" htmlFor="sf-files">
            Photos (optional, up to 10)
          </label>
          <div className="mt-1 flex gap-2">
            <button
              type="button"
              onClick={pickFiles}
              className="rounded-xl px-3 py-2 ring-1 ring-gray-300 dark:ring-gray-700"
            >
              Choose files
            </button>
            <input
              id="sf-files"
              ref={fileInputRef}
              type="file"
              multiple
              accept="image/*"
              className="hidden"
              onChange={onFiles}
            />
            <div className="text-xs text-gray-600 dark:text-gray-400" aria-live="polite">
              {files.length ? `${files.length} selected` : "No files selected"}
            </div>
>>>>>>> 84752c83
          </div>
        </div>
      </div>

      <div className="mt-5 flex justify-end gap-2">
        <button
          type="submit"
<<<<<<< HEAD
          disabled={!canSubmit || busy}
          className={`rounded-xl px-4 py-2 text-white ${!canSubmit || busy ? "bg-gray-400" : "bg-[#161748] hover:opacity-90"}`}
=======
          disabled={!can || busy}
          className={`rounded-xl px-4 py-2 text-white ${
            !can || busy ? "bg-gray-400" : "bg-[#161748] hover:opacity-90"
          }`}
>>>>>>> 84752c83
          aria-busy={busy ? "true" : "false"}
        >
          {busy ? (isEdit ? "Saving…" : "Posting…") : isEdit ? "Save changes" : "Post service"}
        </button>
      </div>
    </form>
  );
}<|MERGE_RESOLUTION|>--- conflicted
+++ resolved
@@ -45,121 +45,41 @@
 type Props = CreateProps | EditProps;
 type RateType = "hour" | "day" | "fixed";
 
-<<<<<<< HEAD
-// Coercion helpers
-const s = (v: unknown): string => (typeof v === "string" ? v : String(v ?? ""));
-const sv = (v: unknown): string => (v == null ? "" : s(v));
-
-export default function ServiceForm(props: Props) {
-  const { className = "" } = props;
-  const isEdit = props.mode === "edit";
-  const initial =
-    (isEdit
-      ? (props as EditProps).initialValues
-      : (props as CreateProps).initialValues) ?? undefined;
-
-  const catOpts = useMemo(() => categoryOptions() ?? [], []);
-  const startCategory = sv(initial?.category || catOpts[0]?.value);
-  const [category, setCategory] = useState<string>(startCategory);
-
-  const firstSubFor = (cat: string): string => {
-    const subs = subcategoryOptions(cat) ?? [];
-    return sv(subs[0]?.value);
-  };
-
-  const startSubcategory = sv(initial?.subcategory || firstSubFor(startCategory));
-  const [subcategory, setSubcategory] = useState<string>(startSubcategory);
-
-  const [name, setName] = useState<string>(sv(initial?.name));
-  const [price, setPrice] = useState<number | "">(
-    typeof initial?.price === "number" ? initial.price : ""
-  );
-  const [rateType, setRateType] = useState<RateType>(
-    ((initial?.rateType as RateType) ?? "fixed") as RateType
-  );
-  const [serviceArea, setServiceArea] = useState<string>(sv(initial?.serviceArea));
-  const [availability, setAvailability] = useState<string>(sv(initial?.availability));
-  const [location, setLocation] = useState<string>(sv(initial?.location));
-  const [description, setDescription] = useState<string>(sv(initial?.description));
-
-  const initialGallery = Array.isArray(initial?.gallery)
-    ? initial!.gallery.filter(Boolean).map(String)
-    : [];
-  const [gallery, setGallery] = useState<string[]>(initialGallery);
-  const [pendingFiles, setPendingFiles] = useState<File[]>([]);
-
-=======
 export default function ServiceForm({ onCreatedAction, className = "" }: Props) {
-  // Precompute top-level options once
-  const catOpts = useMemo(() => categoryOptions(), []);
-  const [category, setCategory] = useState<string>(catOpts[0]?.value || "");
-
-  // Subcategory depends on category
-  const subOpts = useMemo(() => subcategoryOptions(category), [category]);
-  const [subcategory, setSubcategory] = useState<string>(subOpts[0]?.value || "");
-
   const [name, setName] = useState("");
+  const [category, setCategory] = useState(categoryOptions()[0]?.value || "");
+  const subOptions = useMemo(() => subcategoryOptions(category), [category]);
+  const [subcategory, setSubcategory] = useState<string>(subOptions[0]?.value || "");
+
   const [price, setPrice] = useState<number | "">("");
   const [rateType, setRateType] = useState<RateType>("fixed");
+
   const [serviceArea, setServiceArea] = useState("");
   const [availability, setAvailability] = useState("");
   const [location, setLocation] = useState("");
   const [description, setDescription] = useState("");
+
   const [phone, setPhone] = useState("");
   const [files, setFiles] = useState<File[]>([]); // placeholder for future image upload
->>>>>>> 84752c83
   const [busy, setBusy] = useState(false);
   const [phone, setPhone] = useState("");
 
   const subOpts = useMemo(() => subcategoryOptions(category) ?? [], [category]);
 
-<<<<<<< HEAD
-  const canSubmit =
-=======
-  // Strict boolean (was truthy string earlier)
   const can =
->>>>>>> 84752c83
-    name.trim().length > 0 &&
-    category.length > 0 &&
+    name.trim() &&
+    category &&
+    (subcategory || true) && // subcategory optional for some service cats
     description.trim().length >= 10 &&
     (price === "" || Number(price) >= 0);
 
-  const onChangeCategory = useCallback((value: string) => {
-    setCategory(value);
-    const first = firstSubFor(value);
-    setSubcategory(first);
-  }, []);
-
-<<<<<<< HEAD
-  // cache-aware actions
-  const { addService, updateService } = useServices();
-
-  async function uploadPending(): Promise<string[]> {
-    if (!pendingFiles.length) return [];
-    const uploads = pendingFiles.slice(0, 10).map(async (f) => {
-      const fd = new FormData();
-      fd.append("file", f);
-      const up = await fetch("/api/upload", { method: "POST", body: fd });
-      const uj = (await up.json().catch(() => ({}))) as any;
-      if (!up.ok || !(uj?.url || uj?.secure_url)) throw new Error(uj?.error || "Upload failed");
-      return String(uj.url || uj.secure_url);
-    });
-    return Promise.all(uploads);
-  }
-=======
+  const pickFiles = () => fileInputRef.current?.click();
+
   const onFiles = (e: React.ChangeEvent<HTMLInputElement>) => {
     const next = Array.from(e.target.files || []);
     setFiles(next.slice(0, 10));
-    // reset to allow picking the same files again
     e.currentTarget.value = "";
   };
->>>>>>> 84752c83
-
-  const onChangeCategory = useCallback((value: string) => {
-    setCategory(value);
-    const first = subcategoryOptions(value)[0]?.value || "";
-    setSubcategory(first);
-  }, []);
 
   const submit = useCallback(
     async (e: React.FormEvent<HTMLFormElement>) => {
@@ -181,14 +101,7 @@
 
       setBusy(true);
       try {
-<<<<<<< HEAD
-        const uploaded = await uploadPending();
-        const mergedGallery = [...gallery, ...uploaded].slice(0, 10).map(String);
-        const cover = mergedGallery[0] || null;
-
-=======
-        // Keep shape aligned with our API & later readers
->>>>>>> 84752c83
+        // Basic payload that matches /api/services/create
         const payload = {
           name: name.trim(),
           description: description.trim(),
@@ -198,11 +111,8 @@
           rateType,
           serviceArea: serviceArea.trim() || null,
           availability: availability.trim() || null,
-<<<<<<< HEAD
-=======
+          // image/gallery omitted in this lightweight form
           sellerPhone: msisdn ?? null,
-          // prefer explicit 'location'; otherwise use serviceArea as a fallback for display
->>>>>>> 84752c83
           location: (location || serviceArea).trim() || null,
           sellerPhone: msisdn ?? null,
           image: cover,
@@ -219,21 +129,9 @@
           return;
         }
 
-<<<<<<< HEAD
-        const id = (props as EditProps).serviceId;
-        await updateService(id, payload);
-        toast.success("Changes saved");
-        await props.onUpdatedAction?.(id);
-        setPendingFiles([]);
-=======
-        // Be robust about where the ID might be
-        const id: string =
-          String(j?.serviceId || j?.id || j?.service?.id || j?.data?.id || "").trim();
-
+        const id = String(j.serviceId || "");
         toast.success("Service posted");
-        (window as any).plausible?.("Service Created", { props: { category, subcategory } });
         await onCreatedAction?.(id);
->>>>>>> 84752c83
       } catch (err: any) {
         toast.error(err?.message || (isEdit ? "Failed to save changes" : "Failed to create service"));
       } finally {
@@ -246,12 +144,6 @@
       busy,
       category,
       description,
-<<<<<<< HEAD
-      gallery,
-      isEdit,
-=======
-      files.length,
->>>>>>> 84752c83
       location,
       name,
       phone,
@@ -267,34 +159,17 @@
   return (
     <form
       onSubmit={submit}
-<<<<<<< HEAD
-      className={["rounded-2xl border bg-white p-5 shadow-sm dark:border-gray-800 dark:bg-gray-900", className].join(" ")}
-=======
       className={[
         "rounded-2xl border bg-white p-5 shadow-sm dark:border-gray-800 dark:bg-gray-900",
         className,
       ].join(" ")}
->>>>>>> 84752c83
-      aria-labelledby="service-form-title"
       noValidate
     >
-      <h2 id="service-form-title" className="text-lg font-bold">
-<<<<<<< HEAD
-        {isEdit ? "Edit Service" : "Post a Service"}
-=======
-        Post a Service
->>>>>>> 84752c83
-      </h2>
+      <h2 className="text-lg font-bold">Post a Service</h2>
 
       <div className="mt-4 grid grid-cols-1 gap-4 md:grid-cols-2">
         <div>
-<<<<<<< HEAD
-          <label className="text-sm font-medium" htmlFor="sf-name">Service name</label>
-=======
-          <label className="text-sm font-medium" htmlFor="sf-name">
-            Service name
-          </label>
->>>>>>> 84752c83
+          <label className="text-sm font-medium">Service name</label>
           <input
             id="sf-name"
             value={name}
@@ -307,68 +182,31 @@
         </div>
 
         <div>
-<<<<<<< HEAD
-          <label className="text-sm font-medium" htmlFor="sf-category">Category</label>
-=======
-          <label className="text-sm font-medium" htmlFor="sf-category">
-            Category
-          </label>
->>>>>>> 84752c83
+          <label className="text-sm font-medium">Category</label>
           <select
             id="sf-category"
             value={category}
             onChange={(e) => onChangeCategory(e.target.value)}
             className="mt-1 w-full rounded-xl border px-3 py-2 dark:border-gray-700 dark:bg-gray-950"
           >
-<<<<<<< HEAD
-            {(catOpts ?? []).map((o: any) => {
-              const val = sv(o?.value);
-              const key = s(o?.value ?? o?.label ?? val);
-              return (
-                <option key={key} value={val}>
-                  {o?.label ?? val}
-                </option>
-              );
-            })}
-=======
-            {catOpts.map((o) => (
+            {categoryOptions().map((o) => (
               <option key={o.value} value={o.value}>
                 {o.label}
               </option>
             ))}
->>>>>>> 84752c83
           </select>
         </div>
 
         <div>
-<<<<<<< HEAD
-          <label className="text-sm font-medium" htmlFor="sf-subcategory">Subcategory (optional)</label>
-=======
-          <label className="text-sm font-medium" htmlFor="sf-subcategory">
-            Subcategory (optional)
-          </label>
->>>>>>> 84752c83
+          <label className="text-sm font-medium">Subcategory (optional)</label>
           <select
             id="sf-subcategory"
             value={subcategory}
             onChange={(e) => setSubcategory(e.target.value)}
             className="mt-1 w-full rounded-xl border px-3 py-2 dark:border-gray-700 dark:bg-gray-950"
           >
-<<<<<<< HEAD
-            {subOpts.length > 0
-              ? subOpts.map((o: any) => {
-                  const val = sv(o?.value);
-                  const key = s(o?.value ?? o?.label ?? val);
-                  return (
-                    <option key={key} value={val}>
-                      {o?.label ?? val}
-                    </option>
-                  );
-                })
-              : <option value="">—</option>}
-=======
-            {subOpts.length > 0 ? (
-              subOpts.map((o) => (
+            {subOptions.length > 0 ? (
+              subOptions.map((o) => (
                 <option key={o.value} value={o.value}>
                   {o.label}
                 </option>
@@ -376,18 +214,11 @@
             ) : (
               <option value="">—</option>
             )}
->>>>>>> 84752c83
           </select>
         </div>
 
         <div>
-<<<<<<< HEAD
-          <label className="text-sm font-medium" htmlFor="sf-rateType">Rate type</label>
-=======
-          <label className="text-sm font-medium" htmlFor="sf-rateType">
-            Rate type
-          </label>
->>>>>>> 84752c83
+          <label className="text-sm font-medium">Rate type</label>
           <select
             id="sf-rateType"
             value={rateType}
@@ -401,13 +232,7 @@
         </div>
 
         <div>
-<<<<<<< HEAD
-          <label className="text-sm font-medium" htmlFor="sf-price">Price (KES)</label>
-=======
-          <label className="text-sm font-medium" htmlFor="sf-price">
-            Price (KES)
-          </label>
->>>>>>> 84752c83
+          <label className="text-sm font-medium">Price (KES)</label>
           <input
             id="sf-price"
             type="number"
@@ -422,13 +247,7 @@
         </div>
 
         <div>
-<<<<<<< HEAD
-          <label className="text-sm font-medium" htmlFor="sf-location">Base location</label>
-=======
-          <label className="text-sm font-medium" htmlFor="sf-location">
-            Base location
-          </label>
->>>>>>> 84752c83
+          <label className="text-sm font-medium">Base location</label>
           <input
             id="sf-location"
             value={location}
@@ -439,13 +258,7 @@
         </div>
 
         <div>
-<<<<<<< HEAD
-          <label className="text-sm font-medium" htmlFor="sf-area">Service area (optional)</label>
-=======
-          <label className="text-sm font-medium" htmlFor="sf-area">
-          Service area (optional)
-          </label>
->>>>>>> 84752c83
+          <label className="text-sm font-medium">Service area (optional)</label>
           <input
             id="sf-area"
             value={serviceArea}
@@ -456,13 +269,7 @@
         </div>
 
         <div>
-<<<<<<< HEAD
-          <label className="text-sm font-medium" htmlFor="sf-avail">Availability (optional)</label>
-=======
-          <label className="text-sm font-medium" htmlFor="sf-avail">
-            Availability (optional)
-          </label>
->>>>>>> 84752c83
+          <label className="text-sm font-medium">Availability (optional)</label>
           <input
             id="sf-avail"
             value={availability}
@@ -472,25 +279,9 @@
           />
         </div>
 
-<<<<<<< HEAD
-        {/* Photos (reusable uploader) */}
+        {/* Lightweight placeholder for future image upload (kept for UI parity) */}
         <div className="md:col-span-2">
-          <GalleryUploader
-            value={gallery}
-            onChangeAction={(next) => setGallery(next)}
-            onFilesSelectedAction={(files) =>
-              setPendingFiles((cur) => [...cur, ...files].slice(0, 10))
-            }
-            max={10}
-          />
-          <div className="mt-2 text-xs text-gray-600 dark:text-gray-400" aria-live="polite">
-            {pendingFiles.length ? `${pendingFiles.length} new selected (to upload on save)` : "No new files selected"}
-=======
-        {/* Lightweight placeholder for future image upload */}
-        <div className="md:col-span-2">
-          <label className="text-sm font-medium" htmlFor="sf-files">
-            Photos (optional, up to 10)
-          </label>
+          <label className="text-sm font-medium">Photos (optional, up to 10)</label>
           <div className="mt-1 flex gap-2">
             <button
               type="button"
@@ -500,7 +291,6 @@
               Choose files
             </button>
             <input
-              id="sf-files"
               ref={fileInputRef}
               type="file"
               multiple
@@ -508,10 +298,9 @@
               className="hidden"
               onChange={onFiles}
             />
-            <div className="text-xs text-gray-600 dark:text-gray-400" aria-live="polite">
+            <div className="text-xs text-gray-600 dark:text-gray-400">
               {files.length ? `${files.length} selected` : "No files selected"}
             </div>
->>>>>>> 84752c83
           </div>
         </div>
       </div>
@@ -519,16 +308,10 @@
       <div className="mt-5 flex justify-end gap-2">
         <button
           type="submit"
-<<<<<<< HEAD
-          disabled={!canSubmit || busy}
-          className={`rounded-xl px-4 py-2 text-white ${!canSubmit || busy ? "bg-gray-400" : "bg-[#161748] hover:opacity-90"}`}
-=======
           disabled={!can || busy}
           className={`rounded-xl px-4 py-2 text-white ${
             !can || busy ? "bg-gray-400" : "bg-[#161748] hover:opacity-90"
           }`}
->>>>>>> 84752c83
-          aria-busy={busy ? "true" : "false"}
         >
           {busy ? (isEdit ? "Saving…" : "Posting…") : isEdit ? "Save changes" : "Post service"}
         </button>
