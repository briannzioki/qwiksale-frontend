// src/app/components/sell/ProductForm.tsx
"use client";

import { useCallback, useEffect, useMemo, useState } from "react";
import { toast } from "react-hot-toast";
import { categoryOptions, subcategoryOptions } from "@/app/data/categories";
import { normalizeMsisdn } from "@/app/data/products";
<<<<<<< HEAD
import { useProducts } from "@/app/lib/productsStore";
import GalleryUploader from "@/app/components/media/GalleryUploader";
=======
import { toast } from "react-hot-toast";
import { useProducts } from "@/app/lib/productsStore";
>>>>>>> 84752c83

type InitialProduct = {
  id: string;
  name: string;
  description: string | null;
  category: string;
  subcategory: string | null;
  price: number | null;
  image: string | null;
  gallery: string[];
  location: string | null;
  condition: string | null;
  negotiable: boolean | null;
  status: "ACTIVE" | "SOLD" | "HIDDEN" | "DRAFT";
};

type BaseProps = {
  className?: string;
  onCreatedAction?: (id: string) => void | Promise<void>;
  onUpdatedAction?: (id: string) => void | Promise<void>;
};

type CreateProps = BaseProps & {
  mode?: "create";
  productId?: undefined;
  initialValues?: Partial<InitialProduct>;
};

<<<<<<< HEAD
type EditProps = BaseProps & {
  mode: "edit";
  productId: string;
  initialValues: InitialProduct;
};

type Props = CreateProps | EditProps;

const s = (val: unknown, fallback = ""): string =>
  val === null || val === undefined ? fallback : String(val);

type Opt = { value: string; label: string };

export default function ProductForm(props: Props) {
  const { className = "" } = props;
  const isEdit = props.mode === "edit";
  const initial =
    (isEdit
      ? (props as EditProps).initialValues
      : (props as CreateProps).initialValues) ?? undefined;

  const catOpts: Opt[] = useMemo(
    () =>
      (categoryOptions() ?? []).map((o: any) => ({
        value: s(o?.value),
        label: s(o?.label ?? o?.value),
      })),
    []
  );

  const defaultCategory = catOpts[0]?.value ?? "";
  const startCategory = s(initial?.category, defaultCategory);

  const subOptsFor = useCallback(
    (cat: string): Opt[] =>
      (subcategoryOptions(cat) ?? []).map((o: any) => ({
        value: s(o?.value),
        label: s(o?.label ?? o?.value),
      })),
    []
  );

  const firstSubOf = (cat: string) => subOptsFor(cat)[0]?.value ?? "";
  const startSubcategory = s(initial?.subcategory, firstSubOf(startCategory));

  // fields
  const [category, setCategory] = useState<string>(startCategory);
  const [subcategory, setSubcategory] = useState<string>(startSubcategory);
  const [name, setName] = useState<string>(s(initial?.name));
  const [brand, setBrand] = useState<string>("");
  const normalizedCondition =
    initial?.condition === "brand new" || initial?.condition === "pre-owned"
      ? (initial.condition as "brand new" | "pre-owned")
      : ("pre-owned" as const);
  const [condition, setCondition] = useState<"brand new" | "pre-owned">(normalizedCondition);
  const [price, setPrice] = useState<number | "">(
    typeof initial?.price === "number" ? initial.price : ""
  );
  const [location, setLocation] = useState<string>(s(initial?.location));
  const [description, setDescription] = useState<string>(s(initial?.description));
  const [phone, setPhone] = useState<string>("");

  // gallery state + pending local files (to be uploaded on submit)
  const initialGallery = Array.isArray(initial?.gallery)
    ? initial!.gallery.filter(Boolean).map(String)
    : [];
  const [gallery, setGallery] = useState<string[]>(initialGallery);
  const [pendingFiles, setPendingFiles] = useState<File[]>([]);

  const [busy, setBusy] = useState(false);

  // pull cache-aware actions
  const { addProduct, updateProduct } = useProducts();

  // Keep subcategory valid when category changes
  useEffect(() => {
    if (!category) return;
    const subs = subOptsFor(category);
    const has = subs.some((o) => o.value === subcategory);
    if (!has) setSubcategory(subs[0]?.value ?? "");
  }, [category, subcategory, subOptsFor]);

  const subOpts = useMemo(() => subOptsFor(category), [category, subOptsFor]);
=======
export default function ProductForm({ onCreatedAction, className = "" }: Props) {
  // Precompute options once
  const catOpts = useMemo(() => categoryOptions(), []);
  const [category, setCategory] = useState<string>(catOpts[0]?.value || "");

  // Sub-options depend on category
  const subOpts = useMemo(() => subcategoryOptions(category), [category]);

  const [subcategory, setSubcategory] = useState<string>(subOpts[0]?.value || "");
  const [name, setName] = useState("");
  const [brand, setBrand] = useState("");
  const [condition, setCondition] = useState<"brand new" | "pre-owned">("pre-owned");
  const [price, setPrice] = useState<number | "">("");
  const [location, setLocation] = useState("");
  const [description, setDescription] = useState("");
  const [phone, setPhone] = useState("");
  const [files, setFiles] = useState<File[]>([]);
  const [busy, setBusy] = useState(false);

  const fileInputRef = useRef<HTMLInputElement | null>(null);
  const { addProduct } = useProducts(); // ✅ use cache-aware creation

  // Form readiness
  const can =
    name.trim().length > 0 &&
    category &&
    subcategory &&
    location.trim().length > 0 &&
    (price === "" || Number(price) >= 0);
>>>>>>> 84752c83

  const canSubmit =
    name.trim().length > 0 &&
    !!category &&
    !!subcategory &&
    location.trim().length > 0 &&
    (price === "" || Number(price) >= 0);

<<<<<<< HEAD
  async function uploadPending(): Promise<string[]> {
    if (pendingFiles.length === 0) return [];
    const uploads = pendingFiles.slice(0, 10).map(async (f) => {
      const fd = new FormData();
      fd.append("file", f);
      const up = await fetch("/api/upload", { method: "POST", body: fd });
      const uj = (await up.json().catch(() => ({}))) as any;
      if (!up.ok || !(uj?.url || uj?.secure_url)) throw new Error(uj?.error || "Upload failed");
      return String(uj.url || uj.secure_url);
    });
    return Promise.all(uploads);
  }

  const onChangeCategory = useCallback((value: string) => {
    const nextCat = s(value);
    setCategory(nextCat);
    setSubcategory(firstSubOf(nextCat));
  }, []);
=======
  const onFiles = (e: React.ChangeEvent<HTMLInputElement>) => {
    const next = Array.from(e.target.files || []);
    setFiles(next.slice(0, 10));
    // reset so re-picking the same files fires change again
    e.currentTarget.value = "";
  };
>>>>>>> 84752c83

  const submit = useCallback(
    async (e: React.FormEvent<HTMLFormElement>) => {
      e.preventDefault();
      if (busy) return;

      const msisdn = normalizeMsisdn(phone);
      if (phone && !msisdn) {
        toast.error("Phone must be Safaricom format (2547XXXXXXXX)");
        return;
      }

      // Gentle nudge if files chosen (this form posts JSON only)
      if (files.length > 0) {
        toast("Heads up: image upload isn’t wired yet — listing will be created without photos.", {
          icon: "📷",
        });
      }

      setBusy(true);
      try {
<<<<<<< HEAD
        const uploaded = await uploadPending();
        const mergedGallery = [...gallery, ...uploaded].slice(0, 10).map(String);
        const cover = mergedGallery[0] || null;

        const payload: Record<string, unknown> = {
          name: name.trim(),
=======
        // Align with productsStore/addProduct shape
        const payload: Record<string, unknown> = {
          name,
>>>>>>> 84752c83
          category,
          subcategory,
          brand: brand || null,
          condition,
          price: price === "" ? null : Number(price),
<<<<<<< HEAD
          location: location.trim(),
          description: description.trim(),
          phone: msisdn ?? null,
          sellerPhone: msisdn ?? null,
          image: cover,
          gallery: mergedGallery,
          images: mergedGallery,
        };

        if (!isEdit) {
          const { id } = await addProduct(payload);
          toast.success("Listing created");
          (window as any).plausible?.("Listing Created", { props: { category, subcategory } });
          await props.onCreatedAction?.(id);
          setPendingFiles([]);
          return;
        }

        // EDIT: use cache-aware update
        const productId = (props as EditProps).productId;
        await updateProduct(productId, payload);
        toast.success("Changes saved");
        await props.onUpdatedAction?.(productId);
        setPendingFiles([]);
=======
          location,
          description,
          phone: msisdn ?? null,
          // You can add a 'gallery' later after wiring uploads
        };

        const { id } = await addProduct(payload); // posts to /api/products/create, updates caches

        toast.success("Listing created");
        (window as any).plausible?.("Listing Created", { props: { category, subcategory } });
        await onCreatedAction?.(id);
>>>>>>> 84752c83
      } catch (err: any) {
        toast.error(err?.message || (isEdit ? "Failed to save changes" : "Failed to create listing"));
      } finally {
        setBusy(false);
      }
    },
    [
      addProduct,
      brand,
      busy,
      category,
<<<<<<< HEAD
      description,
      gallery,
      isEdit,
      location,
      name,
      phone,
      price,
      props,
      subcategory,
      updateProduct,
=======
      condition,
      description,
      files.length,
      location,
      name,
      onCreatedAction,
      phone,
      price,
      subcategory,
>>>>>>> 84752c83
    ]
  );

  // Keep subcategory coherent if category changes
  const onChangeCategory = useCallback((value: string) => {
    setCategory(value);
    const first = subcategoryOptions(value)[0]?.value || "";
    setSubcategory(first);
  }, []);

  return (
    <form
      onSubmit={submit}
      className={[
        "rounded-2xl border bg-white p-5 shadow-sm dark:border-gray-800 dark:bg-gray-900",
        className,
      ].join(" ")}
      aria-labelledby="sell-form-title"
<<<<<<< HEAD
      noValidate
    >
      <h2 id="sell-form-title" className="text-lg font-bold">
        {isEdit ? "Edit Product" : "Post a Product"}
=======
    >
      <h2 id="sell-form-title" className="text-lg font-bold">
        Post a Product
>>>>>>> 84752c83
      </h2>

      <div className="mt-4 grid grid-cols-1 gap-4 md:grid-cols-2">
        {/* Title */}
        <div>
<<<<<<< HEAD
          <label className="text-sm font-medium" htmlFor="pf-title">Title</label>
=======
          <label className="text-sm font-medium" htmlFor="pf-title">
            Title
          </label>
>>>>>>> 84752c83
          <input
            id="pf-title"
            value={name}
            onChange={(e) => setName(e.target.value)}
            className="mt-1 w-full rounded-xl border px-3 py-2 dark:border-gray-700 dark:bg-gray-950"
            required
          />
        </div>

        {/* Brand (optional) */}
        <div>
<<<<<<< HEAD
          <label className="text-sm font-medium" htmlFor="pf-brand">Brand (optional)</label>
=======
          <label className="text-sm font-medium" htmlFor="pf-brand">
            Brand (optional)
          </label>
>>>>>>> 84752c83
          <input
            id="pf-brand"
            value={brand}
            onChange={(e) => setBrand(e.target.value)}
            className="mt-1 w-full rounded-xl border px-3 py-2 dark:border-gray-700 dark:bg-gray-950"
          />
        </div>

        {/* Category */}
        <div>
<<<<<<< HEAD
          <label className="text-sm font-medium" htmlFor="pf-category">Category</label>
=======
          <label className="text-sm font-medium" htmlFor="pf-category">
            Category
          </label>
>>>>>>> 84752c83
          <select
            id="pf-category"
            value={category}
            onChange={(e) => onChangeCategory(e.target.value)}
            className="mt-1 w-full rounded-xl border px-3 py-2 dark:border-gray-700 dark:bg-gray-950"
          >
            {catOpts.map((o) => (
<<<<<<< HEAD
              <option key={`${o.value}::${o.label}`} value={o.value}>
=======
              <option key={o.value} value={o.value}>
>>>>>>> 84752c83
                {o.label}
              </option>
            ))}
          </select>
        </div>

        {/* Subcategory */}
        <div>
<<<<<<< HEAD
          <label className="text-sm font-medium" htmlFor="pf-subcategory">Subcategory</label>
=======
          <label className="text-sm font-medium" htmlFor="pf-subcategory">
            Subcategory
          </label>
>>>>>>> 84752c83
          <select
            id="pf-subcategory"
            value={subcategory}
            onChange={(e) => setSubcategory(e.target.value)}
            className="mt-1 w-full rounded-xl border px-3 py-2 dark:border-gray-700 dark:bg-gray-950"
          >
            {subOpts.map((o) => (
<<<<<<< HEAD
              <option key={`${o.value}::${o.label}`} value={o.value}>
=======
              <option key={o.value} value={o.value}>
>>>>>>> 84752c83
                {o.label}
              </option>
            ))}
          </select>
        </div>

        {/* Condition */}
        <div>
<<<<<<< HEAD
          <label className="text-sm font-medium" htmlFor="pf-condition">Condition</label>
          <select
            id="pf-condition"
            value={normalizedCondition}
=======
          <label className="text-sm font-medium" htmlFor="pf-condition">
            Condition
          </label>
          <select
            id="pf-condition"
            value={condition}
>>>>>>> 84752c83
            onChange={(e) => setCondition(e.target.value as "brand new" | "pre-owned")}
            className="mt-1 w-full rounded-xl border px-3 py-2 dark:border-gray-700 dark:bg-gray-950"
          >
            <option value="brand new">Brand new</option>
            <option value="pre-owned">Pre-owned</option>
          </select>
        </div>

        {/* Price */}
        <div>
<<<<<<< HEAD
          <label className="text-sm font-medium" htmlFor="pf-price">Price (KES)</label>
=======
          <label className="text-sm font-medium" htmlFor="pf-price">
            Price (KES)
          </label>
>>>>>>> 84752c83
          <input
            id="pf-price"
            type="number"
            min={0}
            value={price === "" ? "" : price}
            onChange={(e) => {
              const v = e.target.value;
              setPrice(v === "" ? "" : Math.max(0, Math.floor(Number(v) || 0)));
            }}
            className="mt-1 w-full rounded-xl border px-3 py-2 dark:border-gray-700 dark:bg-gray-950"
            placeholder="Leave empty for “Contact for price”"
          />
        </div>

        {/* Location */}
        <div>
<<<<<<< HEAD
          <label className="text-sm font-medium" htmlFor="pf-location">Location</label>
=======
          <label className="text-sm font-medium" htmlFor="pf-location">
            Location
          </label>
>>>>>>> 84752c83
          <input
            id="pf-location"
            value={location}
            onChange={(e) => setLocation(e.target.value)}
            className="mt-1 w-full rounded-xl border px-3 py-2 dark:border-gray-700 dark:bg-gray-950"
            required
          />
        </div>

        {/* Phone (optional) */}
        <div>
<<<<<<< HEAD
          <label className="text-sm font-medium" htmlFor="pf-phone">Seller phone (optional)</label>
=======
          <label className="text-sm font-medium" htmlFor="pf-phone">
            Seller phone (optional)
          </label>
>>>>>>> 84752c83
          <input
            id="pf-phone"
            value={phone}
            onChange={(e) => setPhone(e.target.value)}
            className="mt-1 w-full rounded-xl border px-3 py-2 dark:border-gray-700 dark:bg-gray-950"
            placeholder="2547XXXXXXXX"
            inputMode="tel"
          />
        </div>

        {/* Description */}
        <div className="md:col-span-2">
<<<<<<< HEAD
          <label className="text-sm font-medium" htmlFor="pf-description">Description</label>
=======
          <label className="text-sm font-medium" htmlFor="pf-description">
            Description
          </label>
>>>>>>> 84752c83
          <textarea
            id="pf-description"
            value={description}
            onChange={(e) => setDescription(e.target.value)}
            rows={4}
            className="mt-1 w-full rounded-xl border px-3 py-2 dark:border-gray-700 dark:bg-gray-950"
          />
        </div>

        {/* Photos (reusable uploader) */}
        <div className="md:col-span-2">
<<<<<<< HEAD
          <GalleryUploader
            value={gallery}
            onChangeAction={(next) => setGallery(next)}
            onFilesSelectedAction={(files) =>
              setPendingFiles((cur) => [...cur, ...files].slice(0, 10))
            }
            max={10}
          />
          <div className="mt-2 text-xs text-gray-600 dark:text-gray-400" aria-live="polite">
            {pendingFiles.length ? `${pendingFiles.length} new selected (to upload on save)` : "No new files selected"}
=======
          <label className="text-sm font-medium" htmlFor="pf-files">
            Photos (up to 10)
          </label>
          <div className="mt-1 flex items-center gap-2">
            <button
              type="button"
              onClick={pickFiles}
              className="rounded-xl px-3 py-2 ring-1 ring-gray-300 dark:ring-gray-700"
            >
              Choose files
            </button>
            <input
              id="pf-files"
              ref={fileInputRef}
              type="file"
              multiple
              accept="image/*"
              className="hidden"
              onChange={onFiles}
            />
            <div className="text-xs text-gray-600 dark:text-gray-400" aria-live="polite">
              {files.length ? `${files.length} selected` : "No files selected"}
            </div>
>>>>>>> 84752c83
          </div>
        </div>
      </div>

      {/* Actions */}
      <div className="mt-5 flex justify-end gap-2">
        <button
          type="submit"
<<<<<<< HEAD
          disabled={!canSubmit || busy}
          className={`rounded-xl px-4 py-2 text-white ${!canSubmit || busy ? "bg-gray-400" : "bg-[#161748] hover:opacity-90"}`}
=======
          disabled={!can || busy}
          className={`rounded-xl px-4 py-2 text-white ${
            !can || busy ? "bg-gray-400" : "bg-[#161748] hover:opacity-90"
          }`}
>>>>>>> 84752c83
          aria-busy={busy ? "true" : "false"}
        >
          {busy ? (isEdit ? "Saving…" : "Posting…") : isEdit ? "Save changes" : "Post product"}
        </button>
      </div>
    </form>
  );
}<|MERGE_RESOLUTION|>--- conflicted
+++ resolved
@@ -5,13 +5,7 @@
 import { toast } from "react-hot-toast";
 import { categoryOptions, subcategoryOptions } from "@/app/data/categories";
 import { normalizeMsisdn } from "@/app/data/products";
-<<<<<<< HEAD
-import { useProducts } from "@/app/lib/productsStore";
-import GalleryUploader from "@/app/components/media/GalleryUploader";
-=======
 import { toast } from "react-hot-toast";
-import { useProducts } from "@/app/lib/productsStore";
->>>>>>> 84752c83
 
 type InitialProduct = {
   id: string;
@@ -40,7 +34,6 @@
   initialValues?: Partial<InitialProduct>;
 };
 
-<<<<<<< HEAD
 type EditProps = BaseProps & {
   mode: "edit";
   productId: string;
@@ -54,87 +47,11 @@
 
 type Opt = { value: string; label: string };
 
-export default function ProductForm(props: Props) {
-  const { className = "" } = props;
-  const isEdit = props.mode === "edit";
-  const initial =
-    (isEdit
-      ? (props as EditProps).initialValues
-      : (props as CreateProps).initialValues) ?? undefined;
-
-  const catOpts: Opt[] = useMemo(
-    () =>
-      (categoryOptions() ?? []).map((o: any) => ({
-        value: s(o?.value),
-        label: s(o?.label ?? o?.value),
-      })),
-    []
-  );
-
-  const defaultCategory = catOpts[0]?.value ?? "";
-  const startCategory = s(initial?.category, defaultCategory);
-
-  const subOptsFor = useCallback(
-    (cat: string): Opt[] =>
-      (subcategoryOptions(cat) ?? []).map((o: any) => ({
-        value: s(o?.value),
-        label: s(o?.label ?? o?.value),
-      })),
-    []
-  );
-
-  const firstSubOf = (cat: string) => subOptsFor(cat)[0]?.value ?? "";
-  const startSubcategory = s(initial?.subcategory, firstSubOf(startCategory));
-
-  // fields
-  const [category, setCategory] = useState<string>(startCategory);
-  const [subcategory, setSubcategory] = useState<string>(startSubcategory);
-  const [name, setName] = useState<string>(s(initial?.name));
-  const [brand, setBrand] = useState<string>("");
-  const normalizedCondition =
-    initial?.condition === "brand new" || initial?.condition === "pre-owned"
-      ? (initial.condition as "brand new" | "pre-owned")
-      : ("pre-owned" as const);
-  const [condition, setCondition] = useState<"brand new" | "pre-owned">(normalizedCondition);
-  const [price, setPrice] = useState<number | "">(
-    typeof initial?.price === "number" ? initial.price : ""
-  );
-  const [location, setLocation] = useState<string>(s(initial?.location));
-  const [description, setDescription] = useState<string>(s(initial?.description));
-  const [phone, setPhone] = useState<string>("");
-
-  // gallery state + pending local files (to be uploaded on submit)
-  const initialGallery = Array.isArray(initial?.gallery)
-    ? initial!.gallery.filter(Boolean).map(String)
-    : [];
-  const [gallery, setGallery] = useState<string[]>(initialGallery);
-  const [pendingFiles, setPendingFiles] = useState<File[]>([]);
-
-  const [busy, setBusy] = useState(false);
-
-  // pull cache-aware actions
-  const { addProduct, updateProduct } = useProducts();
-
-  // Keep subcategory valid when category changes
-  useEffect(() => {
-    if (!category) return;
-    const subs = subOptsFor(category);
-    const has = subs.some((o) => o.value === subcategory);
-    if (!has) setSubcategory(subs[0]?.value ?? "");
-  }, [category, subcategory, subOptsFor]);
-
-  const subOpts = useMemo(() => subOptsFor(category), [category, subOptsFor]);
-=======
 export default function ProductForm({ onCreatedAction, className = "" }: Props) {
-  // Precompute options once
-  const catOpts = useMemo(() => categoryOptions(), []);
-  const [category, setCategory] = useState<string>(catOpts[0]?.value || "");
-
-  // Sub-options depend on category
-  const subOpts = useMemo(() => subcategoryOptions(category), [category]);
-
-  const [subcategory, setSubcategory] = useState<string>(subOpts[0]?.value || "");
   const [name, setName] = useState("");
+  const [category, setCategory] = useState(categoryOptions()[0]?.value || "");
+  const subOptions = useMemo(() => subcategoryOptions(category), [category]);
+  const [subcategory, setSubcategory] = useState<string>(subOptions[0]?.value || "");
   const [brand, setBrand] = useState("");
   const [condition, setCondition] = useState<"brand new" | "pre-owned">("pre-owned");
   const [price, setPrice] = useState<number | "">("");
@@ -145,51 +62,17 @@
   const [busy, setBusy] = useState(false);
 
   const fileInputRef = useRef<HTMLInputElement | null>(null);
-  const { addProduct } = useProducts(); // ✅ use cache-aware creation
-
-  // Form readiness
+
   const can =
-    name.trim().length > 0 &&
-    category &&
-    subcategory &&
-    location.trim().length > 0 &&
-    (price === "" || Number(price) >= 0);
->>>>>>> 84752c83
-
-  const canSubmit =
-    name.trim().length > 0 &&
-    !!category &&
-    !!subcategory &&
-    location.trim().length > 0 &&
-    (price === "" || Number(price) >= 0);
-
-<<<<<<< HEAD
-  async function uploadPending(): Promise<string[]> {
-    if (pendingFiles.length === 0) return [];
-    const uploads = pendingFiles.slice(0, 10).map(async (f) => {
-      const fd = new FormData();
-      fd.append("file", f);
-      const up = await fetch("/api/upload", { method: "POST", body: fd });
-      const uj = (await up.json().catch(() => ({}))) as any;
-      if (!up.ok || !(uj?.url || uj?.secure_url)) throw new Error(uj?.error || "Upload failed");
-      return String(uj.url || uj.secure_url);
-    });
-    return Promise.all(uploads);
-  }
-
-  const onChangeCategory = useCallback((value: string) => {
-    const nextCat = s(value);
-    setCategory(nextCat);
-    setSubcategory(firstSubOf(nextCat));
-  }, []);
-=======
+    name.trim() && category && subcategory && location.trim() && (price === "" || Number(price) >= 0);
+
+  const pickFiles = () => fileInputRef.current?.click();
+
   const onFiles = (e: React.ChangeEvent<HTMLInputElement>) => {
     const next = Array.from(e.target.files || []);
     setFiles(next.slice(0, 10));
-    // reset so re-picking the same files fires change again
     e.currentTarget.value = "";
   };
->>>>>>> 84752c83
 
   const submit = useCallback(
     async (e: React.FormEvent<HTMLFormElement>) => {
@@ -211,95 +94,39 @@
 
       setBusy(true);
       try {
-<<<<<<< HEAD
-        const uploaded = await uploadPending();
-        const mergedGallery = [...gallery, ...uploaded].slice(0, 10).map(String);
-        const cover = mergedGallery[0] || null;
-
-        const payload: Record<string, unknown> = {
-          name: name.trim(),
-=======
-        // Align with productsStore/addProduct shape
-        const payload: Record<string, unknown> = {
+        // NOTE: swap to your Server Action or API route for real upload
+        const payload = {
           name,
->>>>>>> 84752c83
           category,
           subcategory,
           brand: brand || null,
           condition,
-          price: price === "" ? null : Number(price),
-<<<<<<< HEAD
-          location: location.trim(),
-          description: description.trim(),
-          phone: msisdn ?? null,
-          sellerPhone: msisdn ?? null,
-          image: cover,
-          gallery: mergedGallery,
-          images: mergedGallery,
-        };
-
-        if (!isEdit) {
-          const { id } = await addProduct(payload);
-          toast.success("Listing created");
-          (window as any).plausible?.("Listing Created", { props: { category, subcategory } });
-          await props.onCreatedAction?.(id);
-          setPendingFiles([]);
-          return;
-        }
-
-        // EDIT: use cache-aware update
-        const productId = (props as EditProps).productId;
-        await updateProduct(productId, payload);
-        toast.success("Changes saved");
-        await props.onUpdatedAction?.(productId);
-        setPendingFiles([]);
-=======
+          price: price === "" ? 0 : Number(price),
           location,
           description,
           phone: msisdn ?? null,
-          // You can add a 'gallery' later after wiring uploads
         };
 
-        const { id } = await addProduct(payload); // posts to /api/products/create, updates caches
+        // placeholder fetch — replace with /api/products (multipart if needed)
+        const r = await fetch("/api/products", {
+          method: "POST",
+          headers: { "Content-Type": "application/json" },
+          body: JSON.stringify(payload),
+        });
+
+        if (!r.ok) throw new Error(`Failed (${r.status})`);
+        const { id } = (await r.json().catch(() => ({ id: "" }))) as { id?: string };
 
         toast.success("Listing created");
         (window as any).plausible?.("Listing Created", { props: { category, subcategory } });
-        await onCreatedAction?.(id);
->>>>>>> 84752c83
+        await onCreatedAction?.(id || "");
       } catch (err: any) {
         toast.error(err?.message || (isEdit ? "Failed to save changes" : "Failed to create listing"));
       } finally {
         setBusy(false);
       }
     },
-    [
-      addProduct,
-      brand,
-      busy,
-      category,
-<<<<<<< HEAD
-      description,
-      gallery,
-      isEdit,
-      location,
-      name,
-      phone,
-      price,
-      props,
-      subcategory,
-      updateProduct,
-=======
-      condition,
-      description,
-      files.length,
-      location,
-      name,
-      onCreatedAction,
-      phone,
-      price,
-      subcategory,
->>>>>>> 84752c83
-    ]
+    [busy, brand, category, condition, description, location, name, onCreatedAction, phone, price, subcategory]
   );
 
   // Keep subcategory coherent if category changes
@@ -316,29 +143,13 @@
         "rounded-2xl border bg-white p-5 shadow-sm dark:border-gray-800 dark:bg-gray-900",
         className,
       ].join(" ")}
-      aria-labelledby="sell-form-title"
-<<<<<<< HEAD
-      noValidate
     >
-      <h2 id="sell-form-title" className="text-lg font-bold">
-        {isEdit ? "Edit Product" : "Post a Product"}
-=======
-    >
-      <h2 id="sell-form-title" className="text-lg font-bold">
-        Post a Product
->>>>>>> 84752c83
-      </h2>
+      <h2 className="text-lg font-bold">Post a Product</h2>
 
       <div className="mt-4 grid grid-cols-1 gap-4 md:grid-cols-2">
         {/* Title */}
         <div>
-<<<<<<< HEAD
-          <label className="text-sm font-medium" htmlFor="pf-title">Title</label>
-=======
-          <label className="text-sm font-medium" htmlFor="pf-title">
-            Title
-          </label>
->>>>>>> 84752c83
+          <label className="text-sm font-medium">Title</label>
           <input
             id="pf-title"
             value={name}
@@ -350,13 +161,7 @@
 
         {/* Brand (optional) */}
         <div>
-<<<<<<< HEAD
-          <label className="text-sm font-medium" htmlFor="pf-brand">Brand (optional)</label>
-=======
-          <label className="text-sm font-medium" htmlFor="pf-brand">
-            Brand (optional)
-          </label>
->>>>>>> 84752c83
+          <label className="text-sm font-medium">Brand (optional)</label>
           <input
             id="pf-brand"
             value={brand}
@@ -367,25 +172,15 @@
 
         {/* Category */}
         <div>
-<<<<<<< HEAD
-          <label className="text-sm font-medium" htmlFor="pf-category">Category</label>
-=======
-          <label className="text-sm font-medium" htmlFor="pf-category">
-            Category
-          </label>
->>>>>>> 84752c83
+          <label className="text-sm font-medium">Category</label>
           <select
             id="pf-category"
             value={category}
             onChange={(e) => onChangeCategory(e.target.value)}
             className="mt-1 w-full rounded-xl border px-3 py-2 dark:border-gray-700 dark:bg-gray-950"
           >
-            {catOpts.map((o) => (
-<<<<<<< HEAD
-              <option key={`${o.value}::${o.label}`} value={o.value}>
-=======
+            {categoryOptions().map((o) => (
               <option key={o.value} value={o.value}>
->>>>>>> 84752c83
                 {o.label}
               </option>
             ))}
@@ -394,25 +189,15 @@
 
         {/* Subcategory */}
         <div>
-<<<<<<< HEAD
-          <label className="text-sm font-medium" htmlFor="pf-subcategory">Subcategory</label>
-=======
-          <label className="text-sm font-medium" htmlFor="pf-subcategory">
-            Subcategory
-          </label>
->>>>>>> 84752c83
+          <label className="text-sm font-medium">Subcategory</label>
           <select
             id="pf-subcategory"
             value={subcategory}
             onChange={(e) => setSubcategory(e.target.value)}
             className="mt-1 w-full rounded-xl border px-3 py-2 dark:border-gray-700 dark:bg-gray-950"
           >
-            {subOpts.map((o) => (
-<<<<<<< HEAD
-              <option key={`${o.value}::${o.label}`} value={o.value}>
-=======
+            {subOptions.map((o) => (
               <option key={o.value} value={o.value}>
->>>>>>> 84752c83
                 {o.label}
               </option>
             ))}
@@ -421,19 +206,9 @@
 
         {/* Condition */}
         <div>
-<<<<<<< HEAD
-          <label className="text-sm font-medium" htmlFor="pf-condition">Condition</label>
+          <label className="text-sm font-medium">Condition</label>
           <select
-            id="pf-condition"
-            value={normalizedCondition}
-=======
-          <label className="text-sm font-medium" htmlFor="pf-condition">
-            Condition
-          </label>
-          <select
-            id="pf-condition"
             value={condition}
->>>>>>> 84752c83
             onChange={(e) => setCondition(e.target.value as "brand new" | "pre-owned")}
             className="mt-1 w-full rounded-xl border px-3 py-2 dark:border-gray-700 dark:bg-gray-950"
           >
@@ -444,13 +219,7 @@
 
         {/* Price */}
         <div>
-<<<<<<< HEAD
-          <label className="text-sm font-medium" htmlFor="pf-price">Price (KES)</label>
-=======
-          <label className="text-sm font-medium" htmlFor="pf-price">
-            Price (KES)
-          </label>
->>>>>>> 84752c83
+          <label className="text-sm font-medium">Price (KES)</label>
           <input
             id="pf-price"
             type="number"
@@ -467,13 +236,7 @@
 
         {/* Location */}
         <div>
-<<<<<<< HEAD
-          <label className="text-sm font-medium" htmlFor="pf-location">Location</label>
-=======
-          <label className="text-sm font-medium" htmlFor="pf-location">
-            Location
-          </label>
->>>>>>> 84752c83
+          <label className="text-sm font-medium">Location</label>
           <input
             id="pf-location"
             value={location}
@@ -485,13 +248,7 @@
 
         {/* Phone (optional) */}
         <div>
-<<<<<<< HEAD
-          <label className="text-sm font-medium" htmlFor="pf-phone">Seller phone (optional)</label>
-=======
-          <label className="text-sm font-medium" htmlFor="pf-phone">
-            Seller phone (optional)
-          </label>
->>>>>>> 84752c83
+          <label className="text-sm font-medium">Seller phone (optional)</label>
           <input
             id="pf-phone"
             value={phone}
@@ -504,13 +261,7 @@
 
         {/* Description */}
         <div className="md:col-span-2">
-<<<<<<< HEAD
-          <label className="text-sm font-medium" htmlFor="pf-description">Description</label>
-=======
-          <label className="text-sm font-medium" htmlFor="pf-description">
-            Description
-          </label>
->>>>>>> 84752c83
+          <label className="text-sm font-medium">Description</label>
           <textarea
             id="pf-description"
             value={description}
@@ -522,22 +273,8 @@
 
         {/* Photos (reusable uploader) */}
         <div className="md:col-span-2">
-<<<<<<< HEAD
-          <GalleryUploader
-            value={gallery}
-            onChangeAction={(next) => setGallery(next)}
-            onFilesSelectedAction={(files) =>
-              setPendingFiles((cur) => [...cur, ...files].slice(0, 10))
-            }
-            max={10}
-          />
-          <div className="mt-2 text-xs text-gray-600 dark:text-gray-400" aria-live="polite">
-            {pendingFiles.length ? `${pendingFiles.length} new selected (to upload on save)` : "No new files selected"}
-=======
-          <label className="text-sm font-medium" htmlFor="pf-files">
-            Photos (up to 10)
-          </label>
-          <div className="mt-1 flex items-center gap-2">
+          <label className="text-sm font-medium">Photos (up to 10)</label>
+          <div className="mt-1 flex gap-2">
             <button
               type="button"
               onClick={pickFiles}
@@ -546,7 +283,6 @@
               Choose files
             </button>
             <input
-              id="pf-files"
               ref={fileInputRef}
               type="file"
               multiple
@@ -554,10 +290,9 @@
               className="hidden"
               onChange={onFiles}
             />
-            <div className="text-xs text-gray-600 dark:text-gray-400" aria-live="polite">
+            <div className="text-xs text-gray-600 dark:text-gray-400">
               {files.length ? `${files.length} selected` : "No files selected"}
             </div>
->>>>>>> 84752c83
           </div>
         </div>
       </div>
@@ -566,16 +301,8 @@
       <div className="mt-5 flex justify-end gap-2">
         <button
           type="submit"
-<<<<<<< HEAD
-          disabled={!canSubmit || busy}
-          className={`rounded-xl px-4 py-2 text-white ${!canSubmit || busy ? "bg-gray-400" : "bg-[#161748] hover:opacity-90"}`}
-=======
           disabled={!can || busy}
-          className={`rounded-xl px-4 py-2 text-white ${
-            !can || busy ? "bg-gray-400" : "bg-[#161748] hover:opacity-90"
-          }`}
->>>>>>> 84752c83
-          aria-busy={busy ? "true" : "false"}
+          className={`rounded-xl px-4 py-2 text-white ${!can || busy ? "bg-gray-400" : "bg-[#161748] hover:opacity-90"}`}
         >
           {busy ? (isEdit ? "Saving…" : "Posting…") : isEdit ? "Save changes" : "Post product"}
         </button>
