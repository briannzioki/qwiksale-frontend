--- conflicted
+++ resolved
@@ -1,121 +1,98 @@
-﻿import type { ReactNode } from "react";
+﻿// src/app/search/page.tsx
 import Link from "next/link";
-<<<<<<< HEAD
-import SectionHeader from "@/app/components/SectionHeader";
-import NumberInputNoWheel from "@/app/components/ui/NumberInputNoWheel";
-import type { SearchParams15 } from "@/app/lib/next15";
-=======
 import type { Sort } from "./SearchClient";
 import { InfiniteClient } from "./InfiniteClient";
 import { getBaseUrl } from "@/app/lib/url";
 import SectionHeader from "@/app/components/SectionHeader";
 import NumberInputNoWheel from "@/app/components/ui/NumberInputNoWheel";
 import { redirectIfDifferent } from "@/app/lib/safeRedirect";
->>>>>>> 9b8fc135
-
+
+// Fallback cards are regular client components—import them statically
+import ProductCard from "@/app/components/ProductCard";
+import ServiceCard from "@/app/components/ServiceCard";
+
+// Always render fresh – results depend on query string.
 export const dynamic = "force-dynamic";
 export const runtime = "nodejs";
 
-type TypeParam = "all" | "product" | "service";
-
-/* ------------------------ helpers ------------------------ */
+type SearchParams = Record<string, string | string[] | undefined>;
+
+type Envelope<T> = {
+  page: number;
+  pageSize: number;
+  total: number;
+  totalPages: number;
+  items: T[];
+};
+
+type ProductHit = {
+  id: string;
+  name: string;
+  image?: string | null;
+  price?: number | null;
+  brand?: string | null;
+  condition?: string | null;
+  featured?: boolean;
+  category: string;
+  subcategory: string | null;
+};
+
+type ServiceHit = {
+  id: string;
+  /** Prefer `name`, but support legacy `title`. */
+  name?: string | null;
+  title?: string | null;
+  image?: string | null;
+  price?: number | null;
+  rateType?: "hour" | "day" | "fixed" | null;
+  serviceArea?: string | null;
+  availability?: string | null;
+  featured?: boolean;
+};
+
+/* --------------------------- tiny utils --------------------------- */
 
 function toBool(v: string | undefined) {
   if (!v) return false;
   const s = v.toLowerCase();
-  return s === "1" || s === "true" || s === "yes" || s === "on";
+  return s === "1" || s === "true" || s === "yes";
 }
-
 function toNum(v: string | undefined, fallback?: number) {
   if (v == null || v === "") return fallback;
   const n = Number(v);
   return Number.isFinite(n) ? n : fallback;
 }
-
-function getParam(sp: SearchParams15, k: string): string | undefined {
+function getParam(sp: SearchParams, k: string): string | undefined {
   const v = sp[k];
   return Array.isArray(v) ? v[0] : (v as string | undefined);
 }
 
-function keepQuery(
-  base: string,
-  sp: SearchParams15,
-  overrides: Partial<
-    Record<
-      | "type"
-      | "q"
-      | "category"
-      | "subcategory"
-      | "brand"
-      | "condition"
-      | "featured"
-      | "minPrice"
-      | "maxPrice"
-      | "sort"
-      | "page"
-      | "pageSize",
-      string | null | undefined
-    >
-  >,
-  { dropPageOnChange = true }: { dropPageOnChange?: boolean } = {},
-) {
-  const url = new URL(base, "http://x");
-  const qp = url.searchParams;
-
-  // start from current searchParams
-  Object.entries(sp).forEach(([k, v]) => {
-    if (Array.isArray(v)) {
-      qp.delete(k);
-      v.forEach((x) => qp.append(k, String(x)));
-    } else if (v != null) {
-      qp.set(k, String(v));
-    }
-  });
-
-  // apply overrides
-  Object.entries(overrides).forEach(([k, v]) => {
-    if (v == null || v === "") qp.delete(k);
-    else qp.set(k, v);
-  });
-
-  if (dropPageOnChange) {
-    qp.delete("page");
-  }
-
-  const qs = qp.toString();
-  return qs ? `${base}?${qs}` : base;
-}
-
-/* ------------------------ page ------------------------ */
+const SORT_OPTIONS: { value: Sort; label: string }[] = [
+  { value: "newest", label: "Newest" },
+  { value: "featured", label: "Featured first" },
+  { value: "price_asc", label: "Price ↑" },
+  { value: "price_desc", label: "Price ↓" },
+];
+
+/* ------------------------------ Page ------------------------------ */
 
 export default async function SearchPage({
   searchParams,
 }: {
-  searchParams: Promise<SearchParams15>;
+  // Next 15: searchParams is a Promise
+  searchParams: Promise<SearchParams>;
 }) {
   const sp = await searchParams;
 
-  // type
-  const rawType = (getParam(sp, "type") || "all").toLowerCase();
-  const type: TypeParam =
-    rawType === "product" || rawType === "service" ? (rawType as TypeParam) : "all";
-
-  // core filters
-  const q = (getParam(sp, "q") || "").trim() || "";
-  const category = (getParam(sp, "category") || "").trim();
-  const subcategory = (getParam(sp, "subcategory") || "").trim();
-  const brand = (getParam(sp, "brand") || "").trim();
-  const condition = (getParam(sp, "condition") || "").trim();
+  const type = (getParam(sp, "type") || "product") as "product" | "service";
+  const q = getParam(sp, "q");
+  const category = getParam(sp, "category");
+  const subcategory = getParam(sp, "subcategory");
+  const brand = getParam(sp, "brand");
+  const condition = getParam(sp, "condition");
   const featuredOnly = toBool(getParam(sp, "featured"));
   const minPrice = toNum(getParam(sp, "minPrice"));
   const maxPrice = toNum(getParam(sp, "maxPrice"));
-<<<<<<< HEAD
-  const pageSize = Math.min(
-    48,
-    Math.max(1, toNum(getParam(sp, "pageSize"), 24) || 24),
-  );
-  const sort = (getParam(sp, "sort") as string) || "newest";
-=======
   const page = Math.max(1, toNum(getParam(sp, "page"), 1) || 1);
 
   // ⚙️ Keep UI pageSize aligned with API cap (1..48)
@@ -202,333 +179,376 @@
   } catch {
     hasListingCard = false;
   }
->>>>>>> 9b8fc135
-
-  const anyAdvanced =
-    !!brand ||
-    !!condition ||
+
+  // Open the <details> block if any advanced filter is present
+  const advancedOpen =
+    Boolean(brand) ||
+    Boolean(condition) ||
     typeof minPrice === "number" ||
-    typeof maxPrice === "number" ||
-    !!category ||
-    !!subcategory ||
-    featuredOnly;
-
-  // tab hrefs (URL-driven)
-  const tabAllHref = keepQuery(
-    "/search",
-    sp,
-    { type: null },
-    { dropPageOnChange: true },
-  );
-  const tabProdHref = keepQuery(
-    "/search",
-    sp,
-    { type: "product" },
-    { dropPageOnChange: true },
-  );
-  const tabSvcHref = keepQuery(
-    "/search",
-    sp,
-    { type: "service" },
-    { dropPageOnChange: true },
-  );
-
-  const headerTitle =
-    type === "product"
-      ? "Search Products"
-      : type === "service"
-      ? "Search Services"
-      : "Search";
-
-  const subtitle = q
-    ? `Results for “${q}”`
-    : type === "product"
-    ? "Find deals across products."
-    : type === "service"
-    ? "Find reliable services."
-    : "Search products & services.";
-
-  // Minimal deterministic "results" shell
-  const baseItems =
-    type === "product"
-      ? [{ href: "/product/demo-product", name: "Demo Product" }]
-      : type === "service"
-      ? [{ href: "/service/demo-service", name: "Demo Service" }]
-      : [
-          { href: "/product/demo-product", name: "Demo Product" },
-          { href: "/service/demo-service", name: "Demo Service" },
-        ];
-
-  const items = baseItems.slice(0, pageSize);
-  const total = items.length;
+    typeof maxPrice === "number";
 
   return (
-    <main className="container-page py-6">
-      {/* Heading containing "Search" (asserted by tests) */}
+    <div className="container-page py-6">
+      {/* Section header (brand gradient, matches the shared style) */}
       <SectionHeader
         title={headerTitle}
-        subtitle={subtitle}
+        subtitle={
+          q
+            ? `Results for “${q}”`
+            : type === "product"
+              ? "Find deals across categories, brands and conditions."
+              : "Find reliable service providers."
+        }
         actions={
           <Link
             href="/"
             prefetch={false}
-            className="rounded-lg bg-black/5 px-3 py-1.5 text-sm font-semibold text-gray-900 hover:bg-black/10 dark:bg-white/10 dark:text-slate-100 dark:hover:bg-white/15"
+            className="rounded-lg bg-white/20 px-3 py-1.5 text-sm font-semibold text-white hover:bg-white/25"
           >
             Home
           </Link>
         }
       />
 
-      {/* Tabs: driven by URL; SSR-stable */}
-      <nav className="mt-3 flex items-center gap-2">
-        <TabLink href={tabAllHref} current={type === "all"}>
-          All
-        </TabLink>
-        <TabLink href={tabProdHref} current={type === "product"}>
-          Products
-        </TabLink>
-        <TabLink href={tabSvcHref} current={type === "service"}>
-          Services
-        </TabLink>
-      </nav>
-
-      {/* Canonical GET filter form; SSR-visible; no client gating */}
+      {/* Filters card */}
       <form
         className="mt-4 grid grid-cols-1 gap-3 rounded-xl border bg-white p-4 shadow-sm dark:border-slate-800 dark:bg-slate-900"
         method="GET"
         action="/search"
       >
-        {/* Row 1: query + type */}
+        {/* Row 1: Type + Keywords + Category + Subcategory (Type floats right on md+) */}
         <div className="grid grid-cols-1 gap-3 md:grid-cols-12">
-          <div className="md:col-span-7">
-            <label className="block text-xs font-semibold text-slate-600 dark:text-slate-300">
-              Search
+          {/* Keywords */}
+          <div className="md:col-span-6">
+            <label className="block text-xs font-semibold text-gray-600 dark:text-slate-300">
+              Keywords
             </label>
             <input
               name="q"
-              defaultValue={q}
-              placeholder="Search products & services…"
-              className="mt-1 w-full rounded-lg border border-slate-200 bg-white px-3 py-2 text-sm text-slate-900 shadow-sm outline-none focus:border-[#161748] focus:ring-1 focus:ring-[#161748] dark:border-slate-700 dark:bg-slate-950 dark:text-slate-100"
+              defaultValue={q || ""}
+              placeholder="e.g. Samsung S21, Mama Fua, SUVs…"
+              className="
+                mt-1 w-full rounded-lg px-3 py-2
+                bg-white dark:bg-slate-800
+                border border-gray-200 dark:border-slate-700
+                text-gray-900 dark:text-slate-100
+                focus:outline-none focus:ring-2 focus:ring-[#39a0ca]
+              "
             />
           </div>
 
+          {/* Category */}
           <div className="md:col-span-3">
-            <label className="block text-xs font-semibold text-slate-600 dark:text-slate-300">
+            <label className="block text-xs font-semibold text-gray-600 dark:text-slate-300">
+              Category
+            </label>
+            <input
+              name="category"
+              defaultValue={category || ""}
+              placeholder="Any"
+              className="
+                mt-1 w-full rounded-lg px-3 py-2
+                bg-white dark:bg-slate-800
+                border border-gray-200 dark:border-slate-700
+                text-gray-900 dark:text-slate-100
+                focus:outline-none focus:ring-2 focus:ring-[#39a0ca]
+              "
+            />
+          </div>
+
+          {/* Subcategory */}
+          <div className="md:col-span-3">
+            <label className="block text-xs font-semibold text-gray-600 dark:text-slate-300">
+              Subcategory
+            </label>
+            <input
+              name="subcategory"
+              defaultValue={subcategory || ""}
+              placeholder="Any"
+              className="
+                mt-1 w-full rounded-lg px-3 py-2
+                bg-white dark:bg-slate-800
+                border border-gray-200 dark:border-slate-700
+                text-gray-900 dark:text-slate-100
+                focus:outline-none focus:ring-2 focus:ring-[#39a0ca]
+              "
+            />
+          </div>
+        </div>
+
+        {/* Progressive disclosure: advanced filters */}
+        <details className="rounded-lg border border-gray-100 dark:border-slate-800 bg-white dark:bg-slate-900 p-3" {...(advancedOpen ? { open: true } : {})}>
+          <summary className="cursor-pointer select-none text-sm font-medium text-gray-700 dark:text-slate-200">
+            More filters
+          </summary>
+          <div className="mt-3 grid grid-cols-1 gap-3 md:grid-cols-12">
+            {/* Brand */}
+            <div className="md:col-span-3">
+              <label className="block text-xs font-semibold text-gray-600 dark:text-slate-300">
+                Brand
+              </label>
+              <input
+                name="brand"
+                defaultValue={brand || ""}
+                placeholder="e.g. Samsung"
+                className="
+                  mt-1 w-full rounded-lg px-3 py-2
+                  bg-white dark:bg-slate-800
+                  border border-gray-200 dark:border-slate-700
+                  text-gray-900 dark:text-slate-100
+                  focus:outline-none focus:ring-2 focus:ring-[#39a0ca]
+                "
+              />
+            </div>
+
+            {/* Condition */}
+            <div className="md:col-span-3">
+              <label className="block text-xs font-semibold text-gray-600 dark:text-slate-300">
+                Condition
+              </label>
+              <select
+                name="condition"
+                defaultValue={condition || ""}
+                className="
+                  mt-1 w-full rounded-lg px-3 py-2
+                  bg-white dark:bg-slate-800
+                  border border-gray-200 dark:border-slate-700
+                  text-gray-900 dark:text-slate-100
+                  focus:outline-none focus:ring-2 focus:ring-[#39a0ca]
+                "
+              >
+                <option value="">Any</option>
+                <option value="brand new">Brand New</option>
+                <option value="pre-owned">Pre-Owned</option>
+              </select>
+            </div>
+
+            {/* Min / Max */}
+            <div className="md:col-span-3">
+              <label className="block text-xs font-semibold text-gray-600 dark:text-slate-300">
+                Min price (KES)
+              </label>
+              <NumberInputNoWheel
+                name="minPrice"
+                defaultValue={minPrice ?? ""}
+                min={0}
+                inputMode="numeric"
+                className="
+                  mt-1 w-full rounded-lg px-3 py-2
+                  bg-white dark:bg-slate-800
+                  border border-gray-200 dark:border-slate-700
+                  text-gray-900 dark:text-slate-100
+                  focus:outline-none focus:ring-2 focus:ring-[#39a0ca]
+                "
+              />
+            </div>
+            <div className="md:col-span-3">
+              <label className="block text-xs font-semibold text-gray-600 dark:text-slate-300">
+                Max price (KES)
+              </label>
+              <NumberInputNoWheel
+                name="maxPrice"
+                defaultValue={maxPrice ?? ""}
+                min={0}
+                inputMode="numeric"
+                className="
+                  mt-1 w-full rounded-lg px-3 py-2
+                  bg-white dark:bg-slate-800
+                  border border-gray-200 dark:border-slate-700
+                  text-gray-900 dark:text-slate-100
+                  focus:outline-none focus:ring-2 focus:ring-[#39a0ca]
+                "
+              />
+            </div>
+          </div>
+        </details>
+
+        {/* Row: Type / Featured / Sort */}
+        <div className="grid grid-cols-1 gap-3 md:grid-cols-12">
+          {/* Type */}
+          <div className="md:col-span-3">
+            <label className="block text-xs font-semibold text-gray-600 dark:text-slate-300">
               Type
             </label>
             <select
               name="type"
               defaultValue={type}
-              className="mt-1 w-full rounded-lg border border-slate-200 bg-white px-3 py-2 text-sm text-slate-900 shadow-sm outline-none focus:border-[#161748] focus:ring-1 focus:ring-[#161748] dark:border-slate-700 dark:bg-slate-950 dark:text-slate-100"
+              className="
+                mt-1 w-full rounded-lg px-3 py-2
+                bg-white dark:bg-slate-800
+                border border-gray-200 dark:border-slate-700
+                text-gray-900 dark:text-slate-100
+                focus:outline-none focus:ring-2 focus:ring-[#39a0ca]
+              "
             >
-              <option value="all">All</option>
               <option value="product">Products</option>
               <option value="service">Services</option>
             </select>
           </div>
 
-          <div className="md:col-span-2">
-            <label className="block text-xs font-semibold text-slate-600 dark:text-slate-300">
+          {/* Featured */}
+          <div className="md:col-span-3 flex items-end">
+            <label className="inline-flex items-center gap-2 text-sm text-gray-700 dark:text-slate-200">
+              <input
+                type="checkbox"
+                name="featured"
+                defaultChecked={featuredOnly}
+                className="rounded border-gray-300 dark:border-slate-600"
+              />
               Featured only
             </label>
-            <div className="mt-2 flex items-center gap-2">
-              <input
-                id="featured-only"
-                type="checkbox"
-                name="featured"
-                value="1"
-                defaultChecked={featuredOnly}
-                className="h-4 w-4 rounded border-slate-300 text-[#161748] focus:ring-[#161748]"
-              />
-              <label
-                htmlFor="featured-only"
-                className="text-xs text-slate-700 dark:text-slate-300"
-              >
-                Only featured
-              </label>
-            </div>
-          </div>
-        </div>
-
-        {/* Row 2: category / brand / condition */}
-        <div className="grid grid-cols-1 gap-3 md:grid-cols-12">
-          <div className="md:col-span-4">
-            <label className="block text-xs font-semibold text-slate-600 dark:text-slate-300">
-              Category
-            </label>
-            <input
-              name="category"
-              defaultValue={category}
-              placeholder="Any category"
-              className="mt-1 w-full rounded-lg border border-slate-200 bg-white px-3 py-2 text-sm text-slate-900 shadow-sm outline-none focus:border-[#161748] focus:ring-1 focus:ring-[#161748] dark:border-slate-700 dark:bg-slate-950 dark:text-slate-100"
-            />
-          </div>
-          <div className="md:col-span-4">
-            <label className="block text-xs font-semibold text-slate-600 dark:text-slate-300">
-              Subcategory
-            </label>
-            <input
-              name="subcategory"
-              defaultValue={subcategory}
-              placeholder="Any subcategory"
-              className="mt-1 w-full rounded-lg border border-slate-200 bg-white px-3 py-2 text-sm text-slate-900 shadow-sm outline-none focus:border-[#161748] focus:ring-1 focus:ring-[#161748] dark:border-slate-700 dark:bg-slate-950 dark:text-slate-100"
-            />
-          </div>
-          <div className="md:col-span-4">
-            <label className="block text-xs font-semibold text-slate-600 dark:text-slate-300">
-              Brand
-            </label>
-            <input
-              name="brand"
-              defaultValue={brand}
-              placeholder="Any brand"
-              className="mt-1 w-full rounded-lg border border-slate-200 bg-white px-3 py-2 text-sm text-slate-900 shadow-sm outline-none focus:border-[#161748] focus:ring-1 focus:ring-[#161748] dark:border-slate-700 dark:bg-slate-950 dark:text-slate-100"
-            />
-          </div>
-        </div>
-
-        {/* Row 3: price + condition + sort */}
-        <div className="grid grid-cols-1 gap-3 md:grid-cols-12">
+          </div>
+
+          {/* Sort */}
           <div className="md:col-span-3">
-            <label className="block text-xs font-semibold text-slate-600 dark:text-slate-300">
-              Min price (KES)
-            </label>
-            <NumberInputNoWheel
-              name="minPrice"
-              defaultValue={minPrice ?? ""}
-              placeholder="0"
-              className="mt-1 w-full rounded-lg border border-slate-200 bg-white px-3 py-2 text-sm text-slate-900 shadow-sm outline-none focus:border-[#161748] focus:ring-1 focus:ring-[#161748] dark:border-slate-700 dark:bg-slate-950 dark:text-slate-100"
-            />
-          </div>
-          <div className="md:col-span-3">
-            <label className="block text-xs font-semibold text-slate-600 dark:text-slate-300">
-              Max price (KES)
-            </label>
-            <NumberInputNoWheel
-              name="maxPrice"
-              defaultValue={maxPrice ?? ""}
-              placeholder="Any"
-              className="mt-1 w-full rounded-lg border border-slate-200 bg-white px-3 py-2 text-sm text-slate-900 shadow-sm outline-none focus:border-[#161748] focus:ring-1 focus:ring-[#161748] dark:border-slate-700 dark:bg-slate-950 dark:text-slate-100"
-            />
-          </div>
-          <div className="md:col-span-3">
-            <label className="block text-xs font-semibold text-slate-600 dark:text-slate-300">
-              Condition
-            </label>
-            <input
-              name="condition"
-              defaultValue={condition}
-              placeholder="Any"
-              className="mt-1 w-full rounded-lg border border-slate-200 bg-white px-3 py-2 text-sm text-slate-900 shadow-sm outline-none focus:border-[#161748] focus:ring-1 focus:ring-[#161748] dark:border-slate-700 dark:bg-slate-950 dark:text-slate-100"
-            />
-          </div>
-          <div className="md:col-span-3">
-            <label className="block text-xs font-semibold text-slate-600 dark:text-slate-300">
+            <label className="block text-xs font-semibold text-gray-600 dark:text-slate-300">
               Sort
             </label>
             <select
               name="sort"
               defaultValue={sort}
-              className="mt-1 w-full rounded-lg border border-slate-200 bg-white px-3 py-2 text-sm text-slate-900 shadow-sm outline-none focus:border-[#161748] focus:ring-1 focus:ring-[#161748] dark:border-slate-700 dark:bg-slate-950 dark:text-slate-100"
+              className="
+                mt-1 w-full rounded-lg px-3 py-2
+                bg-white dark:bg-slate-800
+                border border-gray-200 dark:border-slate-700
+                text-gray-900 dark:text-slate-100
+                focus:outline-none focus:ring-2 focus:ring-[#39a0ca]
+              "
             >
-              <option value="newest">Newest</option>
-              <option value="price-asc">Price: Low → High</option>
-              <option value="price-desc">Price: High → Low</option>
+              {SORT_OPTIONS.map((o) => (
+                <option key={o.value} value={o.value}>
+                  {o.label}
+                </option>
+              ))}
             </select>
           </div>
         </div>
 
-        {/* Hidden page/pageSize to keep URL-driven behavior consistent */}
-        <input type="hidden" name="pageSize" value={String(pageSize)} />
-
-        {/* Actions */}
-        <div className="mt-2 flex flex-wrap items-center gap-2">
-          <button
-            type="submit"
-            className="inline-flex items-center rounded-lg bg-[#161748] px-3 py-1.5 text-sm font-semibold text-white hover:bg-[#161748]/90 dark:bg-[#39a0ca] dark:hover:bg-[#39a0ca]/90"
-          >
-            Apply filters
-          </button>
-          <Link
-            href="/search"
-            prefetch={false}
-            className="text-xs text-slate-600 underline hover:text-slate-900 dark:text-slate-300 dark:hover:text-white"
-          >
-            Reset
+        {/* Submit */}
+        <div className="flex items-center gap-2 pt-1">
+          {/* When changing filters, go back to page 1 */}
+          <input type="hidden" name="page" value="1" />
+          <input type="hidden" name="pageSize" value={String(pageSize)} />
+          <button className="btn-gradient-primary">Apply filters</button>
+          <Link className="btn-outline" href="/search" prefetch={false} aria-label="Clear filters">
+            Clear
           </Link>
-          {anyAdvanced && (
-            <span className="ml-1 text-[10px] uppercase tracking-wide text-slate-500 dark:text-slate-400">
-              Advanced filters active
-            </span>
-          )}
         </div>
       </form>
 
-      {/* Result shell: SSR-only, stable, always includes "Showing" */}
-      <section className="mt-6 rounded-xl border bg-white p-4 shadow-sm dark:border-slate-800 dark:bg-slate-900">
-        <div className="mb-2 flex items-center justify-between">
-          <h2 className="text-sm font-semibold text-gray-800 dark:text-slate-100">
+      {/* SSR fetch error banner (retriable) */}
+      {initialError && (
+        <div
+          role="alert"
+          className="mt-3 rounded-xl border border-red-200 bg-red-50 px-4 py-3 text-sm text-red-800 dark:border-rose-900/40 dark:bg-rose-950/40 dark:text-rose-200"
+        >
+          <div className="flex items-center justify-between gap-3">
+            <p className="font-medium">We couldn’t load results. {initialError}</p>
+            <div className="flex items-center gap-2">
+              <Link
+                href={`/search?${qs.toString()}`}
+                prefetch={false}
+                className="rounded-lg border border-red-300 bg-white/70 px-2.5 py-1.5 text-xs font-semibold text-red-800 hover:bg-white dark:border-rose-800/60 dark:bg-transparent dark:text-rose-200 dark:hover:bg-rose-900/30"
+              >
+                Try again
+              </Link>
+              <Link
+                href="/"
+                prefetch={false}
+                className="rounded-lg border border-gray-300 bg-white/70 px-2.5 py-1.5 text-xs font-semibold text-gray-800 hover:bg-white dark:border-white/20 dark:bg-transparent dark:text-slate-100 dark:hover:bg-white/10"
+              >
+                Go Home
+              </Link>
+            </div>
+          </div>
+        </div>
+      )}
+
+      {/* Meta */}
+      <div className="mt-3 text-sm text-gray-600 dark:text-slate-300">
+        Showing <strong>{(data as any).items.length}</strong> of <strong>{(data as any).total}</strong>{" "}
+        results {(data as any).total > 0 && `(page ${(data as any).page} / ${(data as any).totalPages})`}
+      </div>
+
+      {/* Results grid (SSR page 1) */}
+      <div className="mt-4 grid grid-cols-2 gap-3 md:grid-cols-3 lg:grid-cols-4">
+        {hasListingCard
+          ? (type === "product"
+              ? (data as Envelope<ProductHit>).items.map((p) => (
+                  <ListingCard
+                    key={p.id}
+                    href={`/product/${p.id}`}
+                    title={p.name}
+                    imageUrl={p.image ?? null}
+                    price={p.price ?? null}
+                    featured={p.featured ?? false}
+                    metaTop={p.brand || undefined}
+                    metaBottom={p.condition || undefined}
+                  />
+                ))
+              : (data as Envelope<ServiceHit>).items.map((s) => (
+                  <ListingCard
+                    key={s.id}
+                    href={`/service/${s.id}`}
+                    title={s.name ?? s.title ?? "Service"}
+                    imageUrl={s.image ?? null}
+                    price={s.price ?? null}
+                    featured={s.featured ?? false}
+                    metaTop={s.serviceArea || undefined}
+                    metaBottom={s.rateType ? `/${s.rateType}` : s.availability || undefined}
+                  />
+                )))
+          : type === "product"
+            ? (data as Envelope<ProductHit>).items.map((p) => (
+                <ProductCard
+                  key={p.id}
+                  {...({
+                    id: p.id,
+                    name: p.name,
+                    image: p.image ?? null,
+                    price: p.price === 0 ? null : p.price ?? null,
+                    ...(typeof p.featured === "boolean" ? { featured: p.featured } : {}),
+                  } as any)}
+                />
+              ))
+            : (data as Envelope<ServiceHit>).items.map((s) => (
+                <ServiceCard
+                  key={s.id}
+                  id={s.id}
+                  name={s.name ?? s.title ?? "Service"}
+                  image={s.image ?? null}
+                  price={s.price ?? null}
+                  {...(s.rateType ? { rateType: s.rateType } : {})}
+                  {...(s.serviceArea != null ? { serviceArea: s.serviceArea } : {})}
+                  {...(s.availability != null ? { availability: s.availability } : {})}
+                  {...(typeof s.featured === "boolean" ? { featured: s.featured } : {})}
+                />
+              ))}
+      </div>
+
+      {/* Empty state */}
+      {(data as any).total === 0 && (
+        <div className="mt-8 rounded-xl border bg-white p-6 text-center text-gray-700 shadow-sm dark:border-slate-800 dark:bg-slate-900 dark:text-slate-200">
+          <p className="text-lg font-semibold">No results</p>
+          <p className="mt-1 text-sm">
             {type === "product"
-              ? "Products"
-              : type === "service"
-              ? "Services"
-              : "Results"}
-          </h2>
-          <span className="text-xs text-gray-500 dark:text-slate-400">
-            Showing {total} result{total === 1 ? "" : "s"}
-          </span>
+              ? "Try different keywords or remove some filters."
+              : "Try different keywords or broaden your filters."}
+          </p>
+          <div className="mt-3">
+            <Link href="/search" className="btn-outline">
+              Reset search
+            </Link>
+          </div>
         </div>
-
-        {items.length === 0 ? (
-          <div className="rounded-lg border border-dashed border-slate-200 p-6 text-sm text-slate-600 dark:border-slate-700 dark:text-slate-300">
-            No results yet. Try adjusting your filters.
-          </div>
-        ) : (
-          <ul className="grid grid-cols-2 gap-3 md:grid-cols-3 lg:grid-cols-4">
-            {items.map((r) => (
-              <li
-                key={r.href}
-                className="rounded-lg border border-slate-200 bg-slate-50/60 p-3 text-sm shadow-sm hover:bg-slate-100 dark:border-slate-700 dark:bg-slate-900/70 dark:hover:bg-slate-800"
-              >
-                <Link
-                  href={r.href}
-                  prefetch={false}
-                  className="font-medium text-[#161748] underline dark:text-[#39a0ca]"
-                >
-                  {r.name}
-                </Link>
-              </li>
-            ))}
-          </ul>
-        )}
-      </section>
-    </main>
-  );
-}
-
-/* ------------------------ sub components ------------------------ */
-
-function TabLink({
-  href,
-  current,
-  children,
-}: {
-  href: string;
-  current?: boolean;
-  children: ReactNode;
-}) {
-  return (
-    <Link
-      href={href}
-      prefetch={false}
-      aria-current={current ? "page" : undefined}
-      className={`rounded-full px-3 py-1.5 text-sm font-medium transition ${
-        current
-          ? "bg-[#161748] text-white"
-          : "bg-black/5 text-gray-800 hover:bg-black/10 dark:bg-white/10 dark:text-slate-100 dark:hover:bg-white/15"
-      }`}
-    >
-      {children}
-    </Link>
+      )}
+
+      {/* Infinite client loader – progressively loads page 2+ */}
+      {(data as any).totalPages > 1 && (
+        <div className="mt-6">
+          <InfiniteClient endpoint={endpoint} initial={data as any} params={clientParams} />
+        </div>
+      )}
+    </div>
   );
 }