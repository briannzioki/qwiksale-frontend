// src/app/api/products/create/route.ts
export const preferredRegion = "fra1";
export const runtime = "nodejs";
export const dynamic = "force-dynamic";
export const revalidate = 0;

import type { NextRequest } from "next/server";
import { NextResponse } from "next/server";
import { prisma } from "@/app/lib/prisma";
import { auth } from "@/auth";
import { checkRateLimit } from "@/app/lib/ratelimit";
import { tooMany } from "@/app/lib/ratelimit-response";
import { revalidatePath, revalidateTag } from "next/cache";
import { createHash } from "crypto";

/* ----------------------------- tiny utils ----------------------------- */

function noStore(json: unknown, init?: ResponseInit) {
  const res = NextResponse.json(json, init);
  res.headers.set("Cache-Control", "no-store, no-cache, must-revalidate");
  res.headers.set("Pragma", "no-cache");
  res.headers.set("Expires", "0");
  // avoid cache mixups across sessions/proxies
  res.headers.set("Vary", "Authorization, Cookie");
  return res;
}

function clampLen(s: string | undefined, max: number) {
  if (!s) return s;
  return s.length > max ? s.slice(0, max) : s;
}

const STRIP_HTML_RE = /<[^>]*>/g;
const CTRL_RE = /[\u0000-\u0008\u000B-\u001F\u007F]+/g;

function sanitizeInline(text: unknown, max?: number): string | undefined {
  if (typeof text !== "string") return undefined;
  let t = text.replace(STRIP_HTML_RE, "").replace(CTRL_RE, "").trim();
  t = t.replace(/\s+/g, " ");
  if (!t) return undefined;
  return typeof max === "number" ? clampLen(t, max) : t;
}

function sanitizeMultiline(text: unknown, max: number): string | undefined {
  if (typeof text !== "string") return undefined;
  let t = text.replace(STRIP_HTML_RE, "").replace(CTRL_RE, "").trim();
  // collapse >2 consecutive newlines
  t = t.replace(/\n{3,}/g, "\n\n");
  if (!t) return undefined;
  return clampLen(t, max);
}

function s(v: unknown, max?: number): string | undefined {
  return sanitizeInline(v, max);
}

function nPrice(v: unknown): number | null | undefined {
  if (v === null) return null; // explicit “contact for price”
  if (typeof v === "number" && Number.isFinite(v)) {
    const n = Math.round(v);
    if (n < 0) return 0;
    if (n > 9_999_999) return 9_999_999;
    return n;
  }
  if (typeof v === "string" && v.trim() !== "") {
    const n = Number(v);
    if (Number.isFinite(n)) return nPrice(n);
  }
  return undefined;
}

function nBool(v: unknown): boolean | undefined {
  if (typeof v === "boolean") return v;
  if (typeof v === "string") {
    const t = v.trim().toLowerCase();
    if (["1", "true", "yes"].includes(t)) return true;
    if (["0", "false", "no"].includes(t)) return false;
  }
  return undefined;
}

function nCond(v: unknown): "brand new" | "pre-owned" | undefined {
  if (typeof v !== "string") return undefined;
  const t = v.trim().toLowerCase();
  if (["brand new", "brand-new", "brand_new", "new"].includes(t)) return "brand new";
  if (["pre-owned", "pre owned", "pre_owned", "used"].includes(t)) return "pre-owned";
  return undefined;
}

const ALLOWED_IMAGE_HOSTS = [
  "res.cloudinary.com",
  "images.unsplash.com",
] as const;

function isAllowedUrl(u: string): boolean {
  try {
    const { protocol, hostname } = new URL(u);
    if (!/^https?:$/i.test(protocol)) return false;
    return ALLOWED_IMAGE_HOSTS.some((h) => hostname.endsWith(h));
  } catch {
    return false;
  }
}

function nGallery(v: unknown, maxUrl: number, maxCount: number): string[] | undefined {
  if (!Array.isArray(v)) return undefined;
  const cleaned = v
    .map((x) => (typeof x === "string" ? x.trim() : ""))
    .filter(Boolean)
    .map((x) => clampLen(x, maxUrl)!)
    .filter((x) => /^https?:\/\//i.test(x) && isAllowedUrl(x));
  const unique = Array.from(new Set(cleaned)).slice(0, maxCount);
  return unique;
}

/** Normalize Kenyan MSISDN to `2547XXXXXXXX` or `2541XXXXXXXX`. */
function normalizeMsisdn(input: unknown): string | undefined {
  if (typeof input !== "string") return undefined;
  let raw = input.trim();

  if (/^\+254(7|1)\d{8}$/.test(raw)) raw = raw.replace(/^\+/, "");
  let s = raw.replace(/\D+/g, "");
  if (/^07\d{8}$/.test(s)) s = "254" + s.slice(1);
  if (/^01\d{8}$/.test(s)) s = "254" + s.slice(1);
  if (/^7\d{8}$/.test(s)) s = "254" + s;
  if (/^1\d{8}$/.test(s)) s = "254" + s;
  if (s.startsWith("254") && s.length > 12) s = s.slice(0, 12);

  return /^254(7|1)\d{8}$/.test(s) ? s : undefined;
}

/* ----------------------------- instrumentation ----------------------------- */

type AnalyticsEvent =
  | "product_create_attempt"
  | "product_create_validation_error"
  | "product_create_limit_reached"
  | "product_create_success"
  | "product_create_error";

function track(event: AnalyticsEvent, props?: Record<string, unknown>) {
  try {
    console.log(`[track] ${event}`, { ts: new Date().toISOString(), ...props });
  } catch {}
}

/* --------------------------------- policy --------------------------------- */

type Tier = "BASIC" | "GOLD" | "PLATINUM";
const LIMITS: Record<Tier, { listingLimit: number; canFeature: boolean }> = {
  BASIC: { listingLimit: 3, canFeature: false },
  GOLD: { listingLimit: 30, canFeature: true },
  PLATINUM: { listingLimit: 999_999, canFeature: true },
};

const MAX = {
  name: 140,
  category: 64,
  subcategory: 64,
  brand: 64,
  location: 120,
  description: 5000,
  imageUrl: 2048,
  galleryCount: 20,
} as const;

function toTier(sub?: string | null): Tier {
  const s = (sub || "").toUpperCase();
  if (s === "GOLD") return "GOLD";
  if (s === "PLATINUM") return "PLATINUM";
  return "BASIC";
}

async function getMe() {
  const session = await auth().catch(() => null);
  const userId = (session as any)?.user?.id as string | undefined;
  if (!userId) return null;
  return prisma.user.findUnique({
    where: { id: userId },
    select: {
      id: true,
      name: true,
      username: true, // include for store revalidation
      subscription: true,
      whatsapp: true,
      city: true,
      country: true,
    },
  });
}

/* ---------------------------------- CORS ---------------------------------- */
export function OPTIONS() {
  const res = new NextResponse(null, { status: 204 });
  res.headers.set(
    "Access-Control-Allow-Origin",
    process.env["NEXT_PUBLIC_APP_URL"] || "*"
  );
  res.headers.set("Access-Control-Allow-Methods", "POST, OPTIONS");
  res.headers.set("Access-Control-Allow-Headers", "Content-Type, Authorization");
  res.headers.set("Access-Control-Max-Age", "86400");
  res.headers.set("Cache-Control", "no-store");
  return res;
}

/* --------------- Prisma-safe create (drops unknown columns) --------------- */

const db: any = prisma as any;

async function createProductSafe(data: any) {
  try {
    return await db.product.create({ data, select: { id: true } });
  } catch (e: any) {
    const msg = String(e?.message || "");
    // If your schema doesn't have these columns, retry without them
    if (
      msg.includes("Unknown arg `publishedAt`") ||
      msg.includes("Argument `publishedAt`")
    ) {
      const { publishedAt, ...rest } = data ?? {};
      return await db.product.create({ data: rest, select: { id: true } });
    }
    if (msg.includes("Unknown arg `dedupeKey`") || msg.includes("Argument `dedupeKey`")) {
      const { dedupeKey, ...rest } = data ?? {};
      return await db.product.create({ data: rest, select: { id: true } });
    }
    throw e;
  }
}

/* --------------- POST /api/products/create (main) --------------- */

export async function POST(req: NextRequest) {
  const reqId =
    (globalThis as any).crypto?.randomUUID?.() ??
    Math.random().toString(36).slice(2);

  try {
    const me = await getMe();
    if (!me) {
      track("product_create_validation_error", { reqId, reason: "unauthorized" });
      const r = noStore({ error: "Unauthorized" }, { status: 401 });
      r.headers.set("x-request-id", reqId);
      return r;
    }

    // Rate limit per IP + user
    const rl = await checkRateLimit(req.headers, {
      name: "products_create",
      limit: 6,
      windowMs: 10 * 60_000,
      extraKey: me.id,
    });
    if (!rl.ok) {
      const r = tooMany("Too many create attempts. Try again later.", rl.retryAfterSec);
      r.headers.set("x-request-id", reqId);
      return r;
    }

    // Reject non-JSON early
    const ctype = req.headers.get("content-type") || "";
    if (!ctype.toLowerCase().includes("application/json")) {
      const r = noStore({ error: "Content-Type must be application/json" }, { status: 415 });
      r.headers.set("x-request-id", reqId);
      return r;
    }

    track("product_create_attempt", { reqId, userId: me.id, tier: toTier(me.subscription) });

    const body = (await req.json().catch(() => ({}))) as Record<string, unknown>;

    // Required basics
    const name = s(body["name"], MAX.name);
    const category = s(body["category"], MAX.category);
    const subcategory = s(body["subcategory"], MAX.subcategory);

    // Optional
    const brand = s(body["brand"], MAX.brand);
    const description = sanitizeMultiline(body["description"], MAX.description);
    const condition = nCond(body["condition"]) ?? "pre-owned";
    const price = nPrice(body["price"]); // null => contact for price

    // Image + gallery (allowlist hosts)
    const rawImage = s(body["image"], MAX.imageUrl);
    const image = rawImage && isAllowedUrl(rawImage) ? rawImage : undefined;

    const gallery = nGallery(body["gallery"], MAX.imageUrl, MAX.galleryCount);
    const location = s(body["location"], MAX.location);
    const negotiable = nBool(body["negotiable"]);
    let featured = nBool(body["featured"]) ?? false;

    // Seller snapshot (phone is OPTIONAL)
    let sellerPhoneRaw = normalizeMsisdn(body["sellerPhone"]);
    if (!sellerPhoneRaw && me.whatsapp) {
      sellerPhoneRaw = normalizeMsisdn(me.whatsapp) ?? undefined;
    }
    if (typeof body["sellerPhone"] === "string" && !normalizeMsisdn(body["sellerPhone"])) {
      track("product_create_validation_error", {
        reqId,
        userId: me.id,
        field: "sellerPhone",
        reason: "invalid_format",
      });
      const r = noStore(
        { error: "Invalid sellerPhone. Use 07/01, +2547/+2541, or 2547/2541." },
        { status: 400 }
      );
      r.headers.set("x-request-id", reqId);
      return r;
    }

    const sellerName = s(body["sellerName"], 120) ?? me.name ?? undefined;
    const sellerLocation =
      s(body["sellerLocation"], MAX.location) ??
      (me.city ? [me.city, me.country].filter(Boolean).join(", ") : me.country ?? undefined) ??
      location;

    // Validate required
    if (!name) {
      track("product_create_validation_error", { reqId, userId: me.id, field: "name" });
      const r = noStore({ error: "name is required" }, { status: 400 });
      r.headers.set("x-request-id", reqId);
      return r;
    }
    if (!category) {
      track("product_create_validation_error", { reqId, userId: me.id, field: "category" });
      const r = noStore({ error: "category is required" }, { status: 400 });
      r.headers.set("x-request-id", reqId);
      return r;
    }
    if (!subcategory) {
      track("product_create_validation_error", { reqId, userId: me.id, field: "subcategory" });
      const r = noStore({ error: "subcategory is required" }, { status: 400 });
      r.headers.set("x-request-id", reqId);
      return r;
    }

    // Tier enforcement (count only ACTIVE listings)
    const tier = toTier(me.subscription);
    const limits = LIMITS[tier];
    const myActiveCount = await prisma.product.count({
      where: { sellerId: me.id, status: "ACTIVE" },
    });
    if (myActiveCount >= limits.listingLimit) {
      track("product_create_limit_reached", {
        reqId,
        userId: me.id,
        tier,
        limit: limits.listingLimit,
      });
      const r = noStore({ error: `Listing limit reached for ${tier}` }, { status: 403 });
      r.headers.set("x-request-id", reqId);
      return r;
    }

    // Enforce featured permission
    if (!limits.canFeature && featured) featured = false;

    // Final gallery with allowlist & dedup (& include image if not already)
    const galleryAllowed = (gallery ?? []).filter(isAllowedUrl);
    const finalGallery = Array.from(
      new Set([...(image ? [image] : []), ...galleryAllowed])
    );
<<<<<<< HEAD
=======

    // Duplicate-post guard (same user, recent, same key fields)
    const dedupeKey = createHash("sha256")
      .update(
        [
          name.toLowerCase(),
          category.toLowerCase(),
          subcategory.toLowerCase(),
          String(price ?? ""),
          (brand || "").toLowerCase(),
          condition,
        ].join("|")
      )
      .digest("hex");

    const recentDuplicate = await prisma.product.findFirst({
      where: {
        sellerId: me.id,
        status: "ACTIVE",
        createdAt: { gt: new Date(Date.now() - 5 * 60_000) }, // last 5 minutes
        name,
        category,
        subcategory,
        ...(brand ? { brand } : {}),
        ...(price !== undefined ? { price } : {}),
      },
      select: { id: true },
    });

    if (recentDuplicate) {
      const r = noStore(
        { error: "Looks like you already posted this recently.", productId: recentDuplicate.id },
        { status: 409 }
      );
      r.headers.set("x-request-id", reqId);
      return r;
    }
>>>>>>> 4eb9ad68

    // Duplicate-post guard (same user, recent, same key fields)
    const dedupeKey = createHash("sha256")
      .update(
        [
          name.toLowerCase(),
          category.toLowerCase(),
          subcategory.toLowerCase(),
          String(price ?? ""),
          (brand || "").toLowerCase(),
          condition,
        ].join("|")
      )
      .digest("hex");

    const recentDuplicate = await prisma.product.findFirst({
      where: {
        sellerId: me.id,
        status: "ACTIVE",
        createdAt: { gt: new Date(Date.now() - 5 * 60_000) }, // last 5 minutes
        name,
        category,
        subcategory,
<<<<<<< HEAD
=======
        condition,
        featured,
        sellerId: me.id,
        status: "ACTIVE",
        createdAt: new Date(),
        dedupeKey, // if your schema has it; otherwise remove this line

>>>>>>> 4eb9ad68
        ...(brand ? { brand } : {}),
        ...(price !== undefined ? { price } : {}),
      },
      select: { id: true },
    });

<<<<<<< HEAD
    if (recentDuplicate) {
      const r = noStore(
        { error: "Looks like you already posted this recently.", productId: recentDuplicate.id },
        { status: 409 }
      );
      r.headers.set("x-request-id", reqId);
      return r;
    }

    // Create ACTIVE listing (and try to set publishedAt when available)
    const created = await createProductSafe({
      name,
      category,
      subcategory,
      condition,
      featured,
      sellerId: me.id,
      status: "ACTIVE",
      createdAt: new Date(),
      publishedAt: new Date(), // helps any date filters; dropped if column missing
      dedupeKey, // dropped below if column missing

      ...(brand ? { brand } : {}),
      ...(description ? { description } : {}),
      ...(price !== undefined ? { price } : {}), // allow null for "contact for price"
      ...(image ? { image } : {}),
      ...(finalGallery.length ? { gallery: finalGallery } : {}),
      ...(location ? { location } : {}),
      ...(negotiable !== undefined ? { negotiable } : {}),
      ...(sellerName ? { sellerName } : {}),
      sellerPhone: sellerPhoneRaw ?? null,
      ...(sellerLocation ? { sellerLocation } : {}),
    });

=======
>>>>>>> 4eb9ad68
    // invalidate caches so the listing appears immediately
    try {
      revalidateTag("home:active");
      revalidateTag("products:latest");
      revalidateTag(`user:${me.id}:listings`);
      revalidatePath("/");
      revalidatePath("/dashboard");
      revalidatePath("/saved");
      if (me.username) revalidatePath(`/store/${me.username}`);
      revalidatePath(`/product/${created.id}`);
      // some projects also expose /listing/[id]
      revalidatePath(`/listing/${created.id}`);
    } catch {
      /* best-effort */
    }

    track("product_create_success", {
      reqId,
      userId: me.id,
      tier,
      productId: created.id,
      featured,
      hasPrice: price != null,
      gallerySize: finalGallery.length,
    });

    const r = noStore({ ok: true, productId: created.id }, { status: 201 });
    r.headers.set("x-request-id", reqId);
    return r;
  } catch (e: any) {
    console.error("POST /api/products/create error", e);
    track("product_create_error", { reqId, message: e?.message ?? String(e) });

    if (e?.code === "P2002") {
      const r = noStore({ error: "Duplicate value not allowed" }, { status: 409 });
      r.headers.set("x-request-id", reqId);
      return r;
    }

    const r = noStore({ error: e?.message || "Server error" }, { status: 500 });
    r.headers.set("x-request-id", reqId);
    return r;
  }
}<|MERGE_RESOLUTION|>--- conflicted
+++ resolved
@@ -1,5 +1,4 @@
 // src/app/api/products/create/route.ts
-export const preferredRegion = "fra1";
 export const runtime = "nodejs";
 export const dynamic = "force-dynamic";
 export const revalidate = 0;
@@ -361,8 +360,6 @@
     const finalGallery = Array.from(
       new Set([...(image ? [image] : []), ...galleryAllowed])
     );
-<<<<<<< HEAD
-=======
 
     // Duplicate-post guard (same user, recent, same key fields)
     const dedupeKey = createHash("sha256")
@@ -400,55 +397,6 @@
       r.headers.set("x-request-id", reqId);
       return r;
     }
->>>>>>> 4eb9ad68
-
-    // Duplicate-post guard (same user, recent, same key fields)
-    const dedupeKey = createHash("sha256")
-      .update(
-        [
-          name.toLowerCase(),
-          category.toLowerCase(),
-          subcategory.toLowerCase(),
-          String(price ?? ""),
-          (brand || "").toLowerCase(),
-          condition,
-        ].join("|")
-      )
-      .digest("hex");
-
-    const recentDuplicate = await prisma.product.findFirst({
-      where: {
-        sellerId: me.id,
-        status: "ACTIVE",
-        createdAt: { gt: new Date(Date.now() - 5 * 60_000) }, // last 5 minutes
-        name,
-        category,
-        subcategory,
-<<<<<<< HEAD
-=======
-        condition,
-        featured,
-        sellerId: me.id,
-        status: "ACTIVE",
-        createdAt: new Date(),
-        dedupeKey, // if your schema has it; otherwise remove this line
-
->>>>>>> 4eb9ad68
-        ...(brand ? { brand } : {}),
-        ...(price !== undefined ? { price } : {}),
-      },
-      select: { id: true },
-    });
-
-<<<<<<< HEAD
-    if (recentDuplicate) {
-      const r = noStore(
-        { error: "Looks like you already posted this recently.", productId: recentDuplicate.id },
-        { status: 409 }
-      );
-      r.headers.set("x-request-id", reqId);
-      return r;
-    }
 
     // Create ACTIVE listing (and try to set publishedAt when available)
     const created = await createProductSafe({
@@ -475,8 +423,6 @@
       ...(sellerLocation ? { sellerLocation } : {}),
     });
 
-=======
->>>>>>> 4eb9ad68
     // invalidate caches so the listing appears immediately
     try {
       revalidateTag("home:active");
