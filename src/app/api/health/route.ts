--- conflicted
+++ resolved
@@ -1,9 +1,5 @@
-﻿// src/app/api/health/route.ts (example)
+// src/app/api/health/route.ts (example)
 export const runtime = "nodejs";
-<<<<<<< HEAD
-=======
-export const preferredRegion = 'fra1';
->>>>>>> e23824ce
 export const dynamic = "force-dynamic";
 
 import { NextResponse } from "next/server";
@@ -24,8 +20,5 @@
   );
 }
 
-<<<<<<< HEAD
 
 
-=======
->>>>>>> e23824ce
