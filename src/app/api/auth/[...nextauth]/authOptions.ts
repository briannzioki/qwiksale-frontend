﻿// src/app/api/auth/[...nextauth]/authOptions.ts
<<<<<<< HEAD
// Thin shim to prevent config drift. All logic lives in `auth.config.ts`.
export { authOptions } from "@/auth.config";
=======
import { createTransport } from "nodemailer";
import type { NextAuthOptions } from "next-auth";
import { PrismaAdapter } from "@next-auth/prisma-adapter";
import Credentials from "next-auth/providers/credentials";
import Google from "next-auth/providers/google";
import EmailProvider from "next-auth/providers/email";
import { prisma } from "@/app/lib/prisma";
import { verifyPassword, hashPassword } from "@/server/auth";

const ALLOW_CREDS_AUTO_SIGNUP = (process.env["ALLOW_CREDS_AUTO_SIGNUP"] ?? "1") === "1";

const ALLOWED_CALLBACK_PATHS = new Set<string>([
  "/",
  "/dashboard", // allow direct landing, avoids extra hop
  "/sell",
  "/saved",
  "/account/profile",
  "/account/complete-profile",
  "/admin",
]);

const splitList = (v?: string | null) =>
  (v ?? "")
    .split(/[,\s]+/)
    .map((s) => s.trim().toLowerCase())
    .filter(Boolean);

const ADMIN_EMAILS = new Set(splitList(process.env["ADMIN_EMAILS"]));
const SUPERADMIN_EMAILS = new Set(splitList(process.env["SUPERADMIN_EMAILS"]));

function deriveHandle(email?: string | null, name?: string | null) {
  const base =
    (email?.split("@")[0] || name || "")
      .toLowerCase()
      .replace(/[^a-z0-9._-]+/g, "")
      .slice(0, 30) || null;
  return base;
}

export const authOptions: NextAuthOptions = {
  debug: process.env["NEXTAUTH_DEBUG"] === "1",
  ...(process.env["NEXTAUTH_SECRET"] ? { secret: process.env["NEXTAUTH_SECRET"]! } : {}),
  adapter: PrismaAdapter(prisma),

  session: { strategy: "jwt", maxAge: 30 * 24 * 60 * 60, updateAge: 24 * 60 * 60 },
  pages: { signIn: "/signin" },

  providers: [
    ...(process.env["EMAIL_SERVER"] && process.env["EMAIL_FROM"]
      ? [
          EmailProvider({
            server: process.env["EMAIL_SERVER"],
            from: process.env["EMAIL_FROM"],
            maxAge: 10 * 60,
            async sendVerificationRequest({ identifier, url, provider }) {
              const transport = createTransport(provider.server as any);
              const { host } = new URL(url);
              const subject = `Sign in to ${host}`;
              const text = `Sign in to ${host}\n${url}\n\nIf you did not request this email, you can ignore it.`;
              const html = `
                <div style="font-family:system-ui,-apple-system,Segoe UI,Roboto,Helvetica,Arial,sans-serif;line-height:1.4">
                  <h2 style="margin:0 0 12px 0">Sign in to <span style="color:#161748">${host}</span></h2>
                  <p><a href="${url}" style="display:inline-block;padding:10px 16px;border-radius:8px;background:#161748;color:#fff;text-decoration:none">Click to sign in</a></p>
                  <p style="color:#666;margin-top:12px">If you did not request this email, you can safely ignore it.</p>
                </div>`;
              await transport.sendMail({ to: identifier, from: provider.from, subject, text, html });
            },
          }),
        ]
      : []),

    Credentials({
      name: "Email & Password",
      credentials: { email: { label: "Email", type: "email" }, password: { label: "Password", type: "password" } },
      async authorize(credentials) {
        const email = credentials?.email?.toLowerCase().trim() || "";
        const password = credentials?.password ?? "";
        const EMAIL_RE = /^[^\s@]+@[^\s@]+\.[^\s@]+$/;
        if (!EMAIL_RE.test(email) || password.length < 6) {
          await new Promise((r) => setTimeout(r, 250));
          return null;
        }

        const user = await prisma.user.findUnique({
          where: { email },
          select: { id: true, email: true, name: true, image: true, passwordHash: true },
        });

        if (user) {
          // Do NOT throw here (throwing can bubble to 500s). Return null for invalid path.
          if (!user.passwordHash) {
            await new Promise((r) => setTimeout(r, 250));
            return null; // “social login only” — UI should show a generic invalid-credentials message
          }
          const ok = await verifyPassword(password, user.passwordHash);
          if (!ok) {
            await new Promise((r) => setTimeout(r, 250));
            return null;
          }
          return { id: user.id, email: user.email, name: user.name ?? null, image: user.image ?? null };
        }

        if (!ALLOW_CREDS_AUTO_SIGNUP) {
          await new Promise((r) => setTimeout(r, 250));
          return null;
        }

        const passwordHash = await hashPassword(password);
        const created = await prisma.user.create({ data: { email, passwordHash }, select: { id: true, email: true } });
        return { id: created.id, email: created.email };
      },
    }),

    ...(process.env["GOOGLE_CLIENT_ID"] && process.env["GOOGLE_CLIENT_SECRET"]
      ? [Google({ clientId: process.env["GOOGLE_CLIENT_ID"]!, clientSecret: process.env["GOOGLE_CLIENT_SECRET"]! })]
      : []),
  ],

  callbacks: {
    // NOTE: This must be named `redirect` per NextAuth types.
    async redirect(
      { url, baseUrl }: { url: string; baseUrl: string }
    ): Promise<string> {
      try {
        const base = new URL(baseUrl);
        const u = new URL(url, baseUrl);

        // Only allow same-origin destinations
        if (u.origin !== base.origin) return baseUrl;

        // Never redirect to signup
        if (u.pathname === "/signup") return baseUrl;

        // Prefer explicit callbackUrl if safe & allowed
        const cb = u.searchParams.get("callbackUrl");
        if (cb) {
          try {
            const cbu = new URL(cb, baseUrl);
            if (
              cbu.origin === base.origin &&
              cbu.pathname !== "/signup" &&
              (ALLOWED_CALLBACK_PATHS.has(cbu.pathname) || cbu.pathname === "/")
            ) {
              // Return the actual target (including "/" and query), do NOT normalize to baseUrl
              return cbu.toString();
            }
          } catch {
            // allow relative callback like "/dashboard"
            if (typeof cb === "string" && cb.startsWith("/") && (ALLOWED_CALLBACK_PATHS.has(cb) || cb === "/")) {
              return cb;
            }
          }
        }

        // Allow safe, allowed paths on same origin — return the original absolute URL
        if (ALLOWED_CALLBACK_PATHS.has(u.pathname) || u.pathname === "/") {
          return u.toString();
        }
      } catch {
        // allow relative like "/dashboard"
        if (typeof url === "string" && url.startsWith("/")) return url;
      }
      // Fallback
      return baseUrl;
    },

    async jwt({ token, user, profile, trigger }) {
      if (user?.id) (token as any).uid = user.id;
      if ((token as any).email == null && user?.email) (token as any).email = user.email;

      if ((token as any).username == null) {
        const fromProfile = (profile as any)?.preferred_username ?? (profile as any)?.login ?? null;
        (token as any).username = fromProfile ?? deriveHandle(user?.email ?? null, user?.name ?? null) ?? null;
      }

      if (user?.id || trigger === "update") {
        const uid = (user?.id as string) || (token as any).uid;
        if (uid) {
          const row = await prisma.user.findUnique({
            where: { id: uid },
            select: { subscription: true, username: true, referralCode: true, role: true, email: true },
          });

          const email = (row?.email ?? (token as any).email ?? "").toLowerCase();
          let role = row?.role ?? "USER";
          if (SUPERADMIN_EMAILS.has(email)) role = "SUPERADMIN";
          else if (ADMIN_EMAILS.has(email) && role === "USER") role = "ADMIN";

          (token as any).subscription = row?.subscription ?? null;
          (token as any).username = row?.username ?? (token as any).username ?? null;
          (token as any).referralCode = row?.referralCode ?? null;
          (token as any).role = role;
          (token as any).isSuperAdmin = role === "SUPERADMIN";
          (token as any).isAdmin = role === "ADMIN" || role === "SUPERADMIN";
        }
      }

      if ((token as any).isAdmin == null) {
        const role = (token as any).role ?? "USER";
        (token as any).isSuperAdmin = role === "SUPERADMIN";
        (token as any).isAdmin = role === "ADMIN" || role === "SUPERADMIN";
      }
      return token;
    },

    async session({ session, token }) {
      if (session.user && (token as any)?.uid) (session.user as any).id = (token as any).uid as string;
      (session.user as any).subscription = (token as any).subscription ?? null;
      (session.user as any).username = (token as any).username ?? null;
      (session.user as any).referralCode = (token as any).referralCode ?? null;
      (session.user as any).role = (token as any).role ?? "USER";
      (session.user as any).isAdmin = Boolean((token as any).isAdmin);
      (session.user as any).isSuperAdmin = Boolean((token as any).isSuperAdmin);
      return session;
    },
  },
};
>>>>>>> 9b8fc135
<|MERGE_RESOLUTION|>--- conflicted
+++ resolved
@@ -1,8 +1,4 @@
 ﻿// src/app/api/auth/[...nextauth]/authOptions.ts
-<<<<<<< HEAD
-// Thin shim to prevent config drift. All logic lives in `auth.config.ts`.
-export { authOptions } from "@/auth.config";
-=======
 import { createTransport } from "nodemailer";
 import type { NextAuthOptions } from "next-auth";
 import { PrismaAdapter } from "@next-auth/prisma-adapter";
@@ -219,5 +215,4 @@
       return session;
     },
   },
-};
->>>>>>> 9b8fc135
+};