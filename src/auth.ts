﻿// src/auth.ts
<<<<<<< HEAD
import NextAuth from "next-auth";
import { authOptions } from "@/auth.config";

export const { handlers, auth, signIn, signOut } = NextAuth(authOptions);
=======
import "server-only";

import { cache } from "react";
import { getServerSession } from "next-auth";
import { redirect } from "next/navigation";
import { headers } from "next/headers";
import { authOptions } from "@/app/api/auth/[...nextauth]/authOptions";
import { redirectIfDifferent } from "@/app/lib/safeRedirect";

/**
 * Keep TS in sync with Prisma:
 * - DB stores "FREE" but the app uses "BASIC" (via @map in Prisma).
 */
export type SubscriptionTier = "BASIC" | "GOLD" | "PLATINUM";
export type Role = "USER" | "MODERATOR" | "ADMIN";

export interface SessionUser {
  id: string;
  name?: string | null;
  email?: string | null;
  image?: string | null;
  username?: string | null;
  subscription?: SubscriptionTier | null;
  role?: Role | null;
  /** True if email is in ADMIN_EMAILS or role === ADMIN */
  isAdmin?: boolean;
}

/** Best-effort current href from request context (path + query). */
async function getCurrentHref(): Promise<string | null> {
  try {
    const h = await headers();

    const path =
      h.get("x-invoke-path") ||
      h.get("x-matched-path") ||
      h.get("next-url") ||
      h.get("x-next-url") ||
      ""; // e.g. "/signin"

    const rawQuery =
      h.get("x-invoke-query") ||
      h.get("x-query") ||
      ""; // e.g. "callbackUrl=%2Fdashboard"

    if (!path) return null;
    const qs = rawQuery ? (rawQuery.startsWith("?") ? rawQuery : `?${rawQuery}`) : "";
    return `${path}${qs}`;
  } catch {
    return null;
  }
}

/**
 * Canonical server-side session fetcher.
 * Wrapped in `cache()` so multiple calls in the same request only hit NextAuth once.
 */
export const auth = cache(async () => {
  const session = await getServerSession(authOptions);

  // Derive isAdmin: prefer role from session, otherwise derive from ADMIN_EMAILS list.
  const u = session?.user as SessionUser | undefined;
  if (u?.email) {
    const fromRole = u.role === "ADMIN";
    const admins = (process.env["ADMIN_EMAILS"] ?? "")
      .split(",")
      .map((e) => e.trim().toLowerCase())
      .filter(Boolean);
    const fromList = admins.includes(u.email.toLowerCase());
    u.isAdmin = Boolean(fromRole || fromList);
  }

  return session;
});

export type Session = Awaited<ReturnType<typeof auth>>;

/** Get the typed `session.user` or `null`. */
export async function getSessionUser(): Promise<SessionUser | null> {
  const s = await auth();
  return (s?.user as SessionUser | undefined) ?? null;
}

/** Convenience: boolean check for authentication. */
export async function isAuthenticated(): Promise<boolean> {
  return !!(await getSessionUser());
}

/** Return just the user id or null. */
export async function requireUserIdOrNull(): Promise<string | null> {
  const u = await getSessionUser();
  return u?.id ?? null;
}

/**
 * Require a session; if missing, redirect to sign-in (with callback).
 * Uses a "safe redirect" that NO-OPs when already on the same /signin URL.
 */
export async function requireAuth(callbackUrl?: string): Promise<NonNullable<Session>> {
  const s = await auth();
  if (!s?.user?.id) {
    const to = callbackUrl ?? "/";
    const target = `/signin?callbackUrl=${encodeURIComponent(to)}`;
    const current = await getCurrentHref();

    if (current) {
      // Throws if different; no-ops if identical (prevents /signin ↔ /signin loops)
      redirectIfDifferent(target, current);
    } else {
      // Fallback when we cannot read current path/query
      redirect(target);
    }
  }
  return s as NonNullable<Session>;
}

/**
 * Require a user and return a strongly-typed `SessionUser`.
 * Same safe-redirect behavior as requireAuth().
 */
export async function requireUser(callbackUrl?: string): Promise<SessionUser> {
  const s = await requireAuth(callbackUrl);
  const u = s.user as SessionUser | undefined;
  if (!u?.id) {
    const to = callbackUrl ?? "/";
    const target = `/signin?callbackUrl=${encodeURIComponent(to)}`;
    const current = await getCurrentHref();

    if (current) {
      redirectIfDifferent(target, current);
    } else {
      redirect(target);
    }
  }
  return u as SessionUser;
}

/* -------------------- Runtime sanity (non-fatal) -------------------- */
(() => {
  if (process.env.NODE_ENV !== "production") {
    const url = process.env.NEXTAUTH_URL;
    if (!url) {
      // eslint-disable-next-line no-console
      console.warn(
        "[auth] NEXTAUTH_URL is not set. Set it in .env for consistent callbacks (e.g. http://localhost:3000)."
      );
    }
  }
})();
>>>>>>> 9b8fc135
<|MERGE_RESOLUTION|>--- conflicted
+++ resolved
@@ -1,10 +1,4 @@
 ﻿// src/auth.ts
-<<<<<<< HEAD
-import NextAuth from "next-auth";
-import { authOptions } from "@/auth.config";
-
-export const { handlers, auth, signIn, signOut } = NextAuth(authOptions);
-=======
 import "server-only";
 
 import { cache } from "react";
@@ -153,5 +147,4 @@
       );
     }
   }
-})();
->>>>>>> 9b8fc135
+})();